"use strict";
var __createBinding = (this && this.__createBinding) || (Object.create ? (function(o, m, k, k2) {
    if (k2 === undefined) k2 = k;
    Object.defineProperty(o, k2, { enumerable: true, get: function() { return m[k]; } });
}) : (function(o, m, k, k2) {
    if (k2 === undefined) k2 = k;
    o[k2] = m[k];
}));
var __setModuleDefault = (this && this.__setModuleDefault) || (Object.create ? (function(o, v) {
    Object.defineProperty(o, "default", { enumerable: true, value: v });
}) : function(o, v) {
    o["default"] = v;
});
var __importStar = (this && this.__importStar) || function (mod) {
    if (mod && mod.__esModule) return mod;
    var result = {};
    if (mod != null) for (var k in mod) if (k !== "default" && Object.prototype.hasOwnProperty.call(mod, k)) __createBinding(result, mod, k);
    __setModuleDefault(result, mod);
    return result;
};
var __importDefault = (this && this.__importDefault) || function (mod) {
    return (mod && mod.__esModule) ? mod : { "default": mod };
};
Object.defineProperty(exports, "__esModule", { value: true });
const fs = __importStar(require("fs"));
const path = __importStar(require("path"));
const ava_1 = __importDefault(require("ava"));
const yaml = __importStar(require("js-yaml"));
const sinon = __importStar(require("sinon"));
const analyze_1 = require("./analyze");
const codeql_1 = require("./codeql");
const codeql_test_1 = require("./codeql.test");
const count = __importStar(require("./count-loc"));
const feature_flags_1 = require("./feature-flags");
const languages_1 = require("./languages");
const logging_1 = require("./logging");
const testing_utils_1 = require("./testing-utils");
const util = __importStar(require("./util"));
(0, testing_utils_1.setupTests)(ava_1.default);
// Checks that the duration fields are populated for the correct language
// and correct case of builtin or custom. Also checks the correct search
// paths are set in the database analyze invocation.
(0, ava_1.default)("status report fields and search path setting", async (t) => {
    const mockLinesOfCode = Object.values(languages_1.Language).reduce((obj, lang, i) => {
        // use a different line count for each language
        obj[lang] = i + 1;
        return obj;
    }, {});
    sinon.stub(count, "countLoc").resolves(mockLinesOfCode);
    let searchPathsUsed = [];
    return await util.withTmpDir(async (tmpDir) => {
        (0, testing_utils_1.setupActionsVars)(tmpDir, tmpDir);
        const memoryFlag = "";
        const addSnippetsFlag = "";
        const threadsFlag = "";
        const packs = {
            [languages_1.Language.cpp]: ["a/b@1.0.0"],
            [languages_1.Language.java]: ["c/d@2.0.0"],
        };
        for (const language of Object.values(languages_1.Language)) {
            (0, codeql_1.setCodeQL)({
                packDownload: async () => ({ packs: [] }),
                databaseRunQueries: async (_db, searchPath) => {
                    searchPathsUsed.push(searchPath);
                },
                databaseInterpretResults: async (_db, _queriesRun, sarifFile) => {
                    fs.writeFileSync(sarifFile, JSON.stringify({
                        runs: [
                            // references a rule with the lines-of-code tag, so baseline should be injected
                            {
                                tool: {
                                    extensions: [
                                        {
                                            rules: [
                                                {
                                                    properties: {
                                                        tags: ["lines-of-code"],
                                                    },
                                                },
                                            ],
                                        },
                                    ],
                                },
                                properties: {
                                    metricResults: [
                                        {
                                            rule: {
                                                index: 0,
                                                toolComponent: {
                                                    index: 0,
                                                },
                                            },
                                            value: 123,
                                        },
                                    ],
                                },
                            },
                            {},
                        ],
                    }));
                    return "";
                },
            });
            searchPathsUsed = [];
            const config = {
                languages: [language],
                queries: {},
                pathsIgnore: [],
                paths: [],
                originalUserInput: {},
                tempDir: tmpDir,
                codeQLCmd: "",
                gitHubVersion: {
                    type: util.GitHubVariant.DOTCOM,
                },
                dbLocation: path.resolve(tmpDir, "codeql_databases"),
                packs,
                debugMode: false,
                debugArtifactName: util.DEFAULT_DEBUG_ARTIFACT_NAME,
                debugDatabaseName: util.DEFAULT_DEBUG_DATABASE_NAME,
                injectedMlQueries: false,
                trapCaches: {},
            };
            fs.mkdirSync(util.getCodeQLDatabasePath(config, language), {
                recursive: true,
            });
            config.queries[language] = {
                builtin: ["foo.ql"],
                custom: [],
            };
            const builtinStatusReport = await (0, analyze_1.runQueries)(tmpDir, memoryFlag, addSnippetsFlag, threadsFlag, undefined, config, (0, logging_1.getRunnerLogger)(true));
            const hasPacks = language in packs;
            const statusReportKeys = Object.keys(builtinStatusReport).sort();
            if (hasPacks) {
                t.deepEqual(statusReportKeys.length, 3, statusReportKeys.toString());
                t.deepEqual(statusReportKeys[0], `analyze_builtin_queries_${language}_duration_ms`);
                t.deepEqual(statusReportKeys[1], `analyze_custom_queries_${language}_duration_ms`);
                t.deepEqual(statusReportKeys[2], `interpret_results_${language}_duration_ms`);
            }
            else {
                t.deepEqual(statusReportKeys[0], `analyze_builtin_queries_${language}_duration_ms`);
                t.deepEqual(statusReportKeys[1], `interpret_results_${language}_duration_ms`);
            }
            config.queries[language] = {
                builtin: [],
                custom: [
                    {
                        queries: ["foo.ql"],
                        searchPath: "/1",
                    },
                    {
                        queries: ["bar.ql"],
                        searchPath: "/2",
                    },
                ],
            };
            const customStatusReport = await (0, analyze_1.runQueries)(tmpDir, memoryFlag, addSnippetsFlag, threadsFlag, undefined, config, (0, logging_1.getRunnerLogger)(true));
            t.deepEqual(Object.keys(customStatusReport).length, 2);
            t.true(`analyze_custom_queries_${language}_duration_ms` in customStatusReport);
            const expectedSearchPathsUsed = hasPacks
                ? [undefined, undefined, "/1", "/2", undefined]
                : [undefined, "/1", "/2"];
            t.deepEqual(searchPathsUsed, expectedSearchPathsUsed);
            t.true(`interpret_results_${language}_duration_ms` in customStatusReport);
        }
        verifyLineCounts(tmpDir);
        verifyQuerySuites(tmpDir);
    });
    function verifyLineCounts(tmpDir) {
        // eslint-disable-next-line github/array-foreach
        Object.keys(languages_1.Language).forEach((lang, i) => {
            verifyLineCountForFile(path.join(tmpDir, `${lang}.sarif`), i + 1);
        });
    }
    function verifyLineCountForFile(filePath, lineCount) {
        const sarif = JSON.parse(fs.readFileSync(filePath, "utf8"));
        t.deepEqual(sarif.runs[0].properties.metricResults, [
            {
                rule: {
                    index: 0,
                    toolComponent: {
                        index: 0,
                    },
                },
                value: 123,
                baseline: lineCount,
            },
        ]);
        // when the rule doesn't exist, it should not be added
        t.deepEqual(sarif.runs[1].properties.metricResults, []);
    }
    function verifyQuerySuites(tmpDir) {
        const qlsContent = [
            {
                query: "foo.ql",
            },
        ];
        const qlsContent2 = [
            {
                query: "bar.ql",
            },
        ];
        for (const lang of Object.values(languages_1.Language)) {
            t.deepEqual(readContents(`${lang}-queries-builtin.qls`), qlsContent);
            t.deepEqual(readContents(`${lang}-queries-custom-0.qls`), qlsContent);
            t.deepEqual(readContents(`${lang}-queries-custom-1.qls`), qlsContent2);
        }
        function readContents(name) {
            const x = fs.readFileSync(path.join(tmpDir, "codeql_databases", name), "utf8");
            console.log(x);
            return yaml.load(fs.readFileSync(path.join(tmpDir, "codeql_databases", name), "utf8"));
        }
    }
});
<<<<<<< HEAD
(0, ava_1.default)("validateQueryFilters", (t) => {
    t.notThrows(() => (0, analyze_1.validateQueryFilters)([]));
    t.notThrows(() => (0, analyze_1.validateQueryFilters)(undefined));
    t.notThrows(() => {
        return (0, analyze_1.validateQueryFilters)([
            {
                exclude: {
                    "problem.severity": "recommendation",
                },
            },
            {
                exclude: {
                    "tags contain": ["foo", "bar"],
                },
            },
            {
                include: {
                    "problem.severity": "something-to-think-about",
                },
            },
            {
                include: {
                    "tags contain": ["baz", "bop"],
                },
            },
        ]);
    });
    t.throws(() => {
        return (0, analyze_1.validateQueryFilters)([
            {
                exclude: {
                    "tags contain": ["foo", "bar"],
                },
                include: {
                    "tags contain": ["baz", "bop"],
                },
            },
        ]);
    }, { message: /Query filter must have exactly one key/ });
    t.throws(() => {
        return (0, analyze_1.validateQueryFilters)([{ xxx: "foo" }]);
    }, { message: /Only "include" or "exclude" filters are allowed/ });
});
const convertPackToQuerySuiteEntryMacro = ava_1.default.macro({
    exec: (t, packSpec, suiteEntry) => t.deepEqual((0, analyze_1.convertPackToQuerySuiteEntry)(packSpec), suiteEntry),
    title: (_providedTitle, packSpec) => `Query Suite Entry: ${packSpec}`,
});
(0, ava_1.default)(convertPackToQuerySuiteEntryMacro, "a/b", {
    qlpack: "a/b",
    from: undefined,
    version: undefined,
    query: undefined,
    queries: undefined,
    apply: undefined,
});
(0, ava_1.default)(convertPackToQuerySuiteEntryMacro, "a/b@~1.2.3", {
    qlpack: "a/b",
    from: undefined,
    version: "~1.2.3",
    query: undefined,
    queries: undefined,
    apply: undefined,
});
(0, ava_1.default)(convertPackToQuerySuiteEntryMacro, "a/b:my/path", {
    qlpack: undefined,
    from: "a/b",
    version: undefined,
    query: undefined,
    queries: "my/path",
    apply: undefined,
});
(0, ava_1.default)(convertPackToQuerySuiteEntryMacro, "a/b@~1.2.3:my/path", {
    qlpack: undefined,
    from: "a/b",
    version: "~1.2.3",
    query: undefined,
    queries: "my/path",
    apply: undefined,
});
(0, ava_1.default)(convertPackToQuerySuiteEntryMacro, "a/b:my/path/query.ql", {
    qlpack: undefined,
    from: "a/b",
    version: undefined,
    query: "my/path/query.ql",
    queries: undefined,
    apply: undefined,
});
(0, ava_1.default)(convertPackToQuerySuiteEntryMacro, "a/b@~1.2.3:my/path/query.ql", {
    qlpack: undefined,
    from: "a/b",
    version: "~1.2.3",
    query: "my/path/query.ql",
    queries: undefined,
    apply: undefined,
});
(0, ava_1.default)(convertPackToQuerySuiteEntryMacro, "a/b:my/path/suite.qls", {
    qlpack: undefined,
    from: "a/b",
    version: undefined,
    query: undefined,
    queries: undefined,
    apply: "my/path/suite.qls",
});
(0, ava_1.default)(convertPackToQuerySuiteEntryMacro, "a/b@~1.2.3:my/path/suite.qls", {
    qlpack: undefined,
    from: "a/b",
    version: "~1.2.3",
    query: undefined,
    queries: undefined,
    apply: "my/path/suite.qls",
});
(0, ava_1.default)("convertPackToQuerySuiteEntry Failure", (t) => {
    t.throws(() => (0, analyze_1.convertPackToQuerySuiteEntry)("this-is-not-a-pack"));
});
(0, ava_1.default)("createQuerySuiteContents", (t) => {
    const yamlResult = (0, analyze_1.createQuerySuiteContents)(["query1.ql", "query2.ql"], [
        {
            exclude: { "problem.severity": "recommendation" },
        },
        {
            include: { "problem.severity": "recommendation" },
        },
    ]);
    const expected = `- query: query1.ql
- query: query2.ql
- exclude:
    problem.severity: recommendation
- include:
    problem.severity: recommendation
`;
    t.deepEqual(yamlResult, expected);
});
=======
const stubConfig = {
    languages: [languages_1.Language.cpp, languages_1.Language.go],
    queries: {},
    pathsIgnore: [],
    paths: [],
    originalUserInput: {},
    tempDir: "",
    codeQLCmd: "",
    gitHubVersion: {
        type: util.GitHubVariant.DOTCOM,
    },
    dbLocation: "",
    packs: {},
    debugMode: false,
    debugArtifactName: util.DEFAULT_DEBUG_ARTIFACT_NAME,
    debugDatabaseName: util.DEFAULT_DEBUG_DATABASE_NAME,
    injectedMlQueries: false,
    trapCaches: {},
};
for (const options of [
    {
        name: "Lua feature flag enabled, but old CLI",
        version: "2.9.0",
        featureFlags: [feature_flags_1.FeatureFlag.LuaTracerConfigEnabled],
        yesFlagSet: false,
        noFlagSet: false,
    },
    {
        name: "Lua feature flag disabled, with old CLI",
        version: "2.9.0",
        featureFlags: [],
        yesFlagSet: false,
        noFlagSet: false,
    },
    {
        name: "Lua feature flag enabled, with new CLI",
        version: "2.10.0",
        featureFlags: [feature_flags_1.FeatureFlag.LuaTracerConfigEnabled],
        yesFlagSet: true,
        noFlagSet: false,
    },
    {
        name: "Lua feature flag disabled, with new CLI",
        version: "2.10.0",
        featureFlags: [],
        yesFlagSet: false,
        noFlagSet: true,
    },
]) {
    (0, ava_1.default)(`createdDBForScannedLanguages() ${options.name}`, async (t) => {
        const runnerConstructorStub = (0, codeql_test_1.stubToolRunnerConstructor)();
        const codeqlObject = await (0, codeql_1.getCodeQLForTesting)("codeql/for-testing");
        sinon.stub(codeqlObject, "getVersion").resolves(options.version);
        const promise = (0, analyze_1.createdDBForScannedLanguages)(codeqlObject, stubConfig, (0, logging_1.getRunnerLogger)(true), (0, feature_flags_1.createFeatureFlags)(options.featureFlags));
        // call listener on `codeql resolve extractor`
        const mockToolRunner = runnerConstructorStub.getCall(0);
        mockToolRunner.args[2].listeners.stdout('"/path/to/extractor"');
        await promise;
        if (options.yesFlagSet)
            t.true(runnerConstructorStub.secondCall.args[1].includes("--internal-use-lua-tracing"), "--internal-use-lua-tracing should be present, but it is absent");
        else
            t.false(runnerConstructorStub.secondCall.args[1].includes("--internal-use-lua-tracing"), "--internal-use-lua-tracing should be absent, but it is present");
        if (options.noFlagSet)
            t.true(runnerConstructorStub.secondCall.args[1].includes("--no-internal-use-lua-tracing"), "--no-internal-use-lua-tracing should be present, but it is absent");
        else
            t.false(runnerConstructorStub.secondCall.args[1].includes("--no-internal-use-lua-tracing"), "--no-internal-use-lua-tracing should be absent, but it is present");
    });
}
>>>>>>> a6d09016
//# sourceMappingURL=analyze.test.js.map<|MERGE_RESOLUTION|>--- conflicted
+++ resolved
@@ -212,7 +212,6 @@
         }
     }
 });
-<<<<<<< HEAD
 (0, ava_1.default)("validateQueryFilters", (t) => {
     t.notThrows(() => (0, analyze_1.validateQueryFilters)([]));
     t.notThrows(() => (0, analyze_1.validateQueryFilters)(undefined));
@@ -345,7 +344,6 @@
 `;
     t.deepEqual(yamlResult, expected);
 });
-=======
 const stubConfig = {
     languages: [languages_1.Language.cpp, languages_1.Language.go],
     queries: {},
@@ -414,5 +412,4 @@
             t.false(runnerConstructorStub.secondCall.args[1].includes("--no-internal-use-lua-tracing"), "--no-internal-use-lua-tracing should be absent, but it is present");
     });
 }
->>>>>>> a6d09016
 //# sourceMappingURL=analyze.test.js.map