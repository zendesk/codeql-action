"use strict";
var __createBinding = (this && this.__createBinding) || (Object.create ? (function(o, m, k, k2) {
    if (k2 === undefined) k2 = k;
    var desc = Object.getOwnPropertyDescriptor(m, k);
    if (!desc || ("get" in desc ? !m.__esModule : desc.writable || desc.configurable)) {
      desc = { enumerable: true, get: function() { return m[k]; } };
    }
    Object.defineProperty(o, k2, desc);
}) : (function(o, m, k, k2) {
    if (k2 === undefined) k2 = k;
    o[k2] = m[k];
}));
var __setModuleDefault = (this && this.__setModuleDefault) || (Object.create ? (function(o, v) {
    Object.defineProperty(o, "default", { enumerable: true, value: v });
}) : function(o, v) {
    o["default"] = v;
});
var __importStar = (this && this.__importStar) || (function () {
    var ownKeys = function(o) {
        ownKeys = Object.getOwnPropertyNames || function (o) {
            var ar = [];
            for (var k in o) if (Object.prototype.hasOwnProperty.call(o, k)) ar[ar.length] = k;
            return ar;
        };
        return ownKeys(o);
    };
    return function (mod) {
        if (mod && mod.__esModule) return mod;
        var result = {};
        if (mod != null) for (var k = ownKeys(mod), i = 0; i < k.length; i++) if (k[i] !== "default") __createBinding(result, mod, k[i]);
        __setModuleDefault(result, mod);
        return result;
    };
})();
var __importDefault = (this && this.__importDefault) || function (mod) {
    return (mod && mod.__esModule) ? mod : { "default": mod };
};
Object.defineProperty(exports, "__esModule", { value: true });
exports.stubToolRunnerConstructor = stubToolRunnerConstructor;
const fs = __importStar(require("fs"));
const toolrunner = __importStar(require("@actions/exec/lib/toolrunner"));
const io = __importStar(require("@actions/io"));
const toolcache = __importStar(require("@actions/tool-cache"));
const ava_1 = __importDefault(require("ava"));
const del_1 = __importDefault(require("del"));
const yaml = __importStar(require("js-yaml"));
const nock_1 = __importDefault(require("nock"));
const sinon = __importStar(require("sinon"));
const actionsUtil = __importStar(require("./actions-util"));
const cli_errors_1 = require("./cli-errors");
const codeql = __importStar(require("./codeql"));
const config_utils_1 = require("./config-utils");
const defaults = __importStar(require("./defaults.json"));
const doc_url_1 = require("./doc-url");
const languages_1 = require("./languages");
const logging_1 = require("./logging");
const setup_codeql_1 = require("./setup-codeql");
const testing_utils_1 = require("./testing-utils");
const tools_features_1 = require("./tools-features");
const util = __importStar(require("./util"));
const util_1 = require("./util");
(0, testing_utils_1.setupTests)(ava_1.default);
let stubConfig;
const NO_FEATURES = (0, testing_utils_1.createFeatures)([]);
ava_1.default.beforeEach(() => {
    (0, util_1.initializeEnvironment)("1.2.3");
    stubConfig = (0, testing_utils_1.createTestConfig)({
        languages: [languages_1.KnownLanguage.cpp],
    });
});
async function installIntoToolcache({ apiDetails = testing_utils_1.SAMPLE_DOTCOM_API_DETAILS, cliVersion, isPinned, tagName, tmpDir, }) {
    const url = (0, testing_utils_1.mockBundleDownloadApi)({ apiDetails, isPinned, tagName });
    await codeql.setupCodeQL(cliVersion !== undefined ? undefined : url, apiDetails, tmpDir, util.GitHubVariant.GHES, cliVersion !== undefined
        ? { cliVersion, tagName }
        : testing_utils_1.SAMPLE_DEFAULT_CLI_VERSION, (0, logging_1.getRunnerLogger)(true), NO_FEATURES, false);
}
function mockReleaseApi({ apiDetails = testing_utils_1.SAMPLE_DOTCOM_API_DETAILS, assetNames, tagName, }) {
    return (0, nock_1.default)(apiDetails.apiURL)
        .get(`/repos/github/codeql-action/releases/tags/${tagName}`)
        .reply(200, {
        assets: assetNames.map((name) => ({
            name,
        })),
        tag_name: tagName,
    });
}
function mockApiDetails(apiDetails) {
    // This is a workaround to mock `api.getApiDetails()` since it doesn't seem to be possible to
    // mock this directly. The difficulty is that `getApiDetails()` is called locally in
    // `api-client.ts`, but `sinon.stub(api, "getApiDetails")` only affects calls to
    // `getApiDetails()` via an imported `api` module.
    sinon
        .stub(actionsUtil, "getRequiredInput")
        .withArgs("token")
        .returns(apiDetails.auth);
    process.env["GITHUB_SERVER_URL"] = apiDetails.url;
    process.env["GITHUB_API_URL"] = apiDetails.apiURL || "";
}
async function stubCodeql() {
    const codeqlObject = await codeql.getCodeQLForTesting();
    sinon.stub(codeqlObject, "getVersion").resolves((0, testing_utils_1.makeVersionInfo)("2.17.6"));
    sinon
        .stub(codeqlObject, "isTracedLanguage")
        .withArgs(languages_1.KnownLanguage.cpp)
        .resolves(true);
    return codeqlObject;
}
(0, ava_1.default)("downloads and caches explicitly requested bundles that aren't in the toolcache", async (t) => {
    await util.withTmpDir(async (tmpDir) => {
        (0, testing_utils_1.setupActionsVars)(tmpDir, tmpDir);
        const versions = ["20200601", "20200610"];
        for (let i = 0; i < versions.length; i++) {
            const version = versions[i];
            const url = (0, testing_utils_1.mockBundleDownloadApi)({
                tagName: `codeql-bundle-${version}`,
                isPinned: false,
            });
            const result = await codeql.setupCodeQL(url, testing_utils_1.SAMPLE_DOTCOM_API_DETAILS, tmpDir, util.GitHubVariant.DOTCOM, testing_utils_1.SAMPLE_DEFAULT_CLI_VERSION, (0, logging_1.getRunnerLogger)(true), NO_FEATURES, false);
            t.assert(toolcache.find("CodeQL", `0.0.0-${version}`));
            t.is(result.toolsVersion, `0.0.0-${version}`);
            t.is(result.toolsSource, setup_codeql_1.ToolsSource.Download);
        }
        t.is(toolcache.findAllVersions("CodeQL").length, 2);
    });
});
(0, ava_1.default)("caches semantically versioned bundles using their semantic version number", async (t) => {
    await util.withTmpDir(async (tmpDir) => {
        (0, testing_utils_1.setupActionsVars)(tmpDir, tmpDir);
        const url = (0, testing_utils_1.mockBundleDownloadApi)({
            tagName: `codeql-bundle-v2.15.0`,
            isPinned: false,
        });
        const result = await codeql.setupCodeQL(url, testing_utils_1.SAMPLE_DOTCOM_API_DETAILS, tmpDir, util.GitHubVariant.DOTCOM, testing_utils_1.SAMPLE_DEFAULT_CLI_VERSION, (0, logging_1.getRunnerLogger)(true), NO_FEATURES, false);
        t.is(toolcache.findAllVersions("CodeQL").length, 1);
        t.assert(toolcache.find("CodeQL", `2.15.0`));
        t.is(result.toolsVersion, `2.15.0`);
        t.is(result.toolsSource, setup_codeql_1.ToolsSource.Download);
        if (result.toolsDownloadStatusReport) {
            assertDurationsInteger(t, result.toolsDownloadStatusReport);
        }
    });
});
(0, ava_1.default)("downloads an explicitly requested bundle even if a different version is cached", async (t) => {
    await util.withTmpDir(async (tmpDir) => {
        (0, testing_utils_1.setupActionsVars)(tmpDir, tmpDir);
        await installIntoToolcache({
            tagName: "codeql-bundle-20200601",
            isPinned: true,
            tmpDir,
        });
        const url = (0, testing_utils_1.mockBundleDownloadApi)({
            tagName: "codeql-bundle-20200610",
        });
        const result = await codeql.setupCodeQL(url, testing_utils_1.SAMPLE_DOTCOM_API_DETAILS, tmpDir, util.GitHubVariant.DOTCOM, testing_utils_1.SAMPLE_DEFAULT_CLI_VERSION, (0, logging_1.getRunnerLogger)(true), NO_FEATURES, false);
        t.assert(toolcache.find("CodeQL", "0.0.0-20200610"));
        t.deepEqual(result.toolsVersion, "0.0.0-20200610");
        t.is(result.toolsSource, setup_codeql_1.ToolsSource.Download);
        if (result.toolsDownloadStatusReport) {
            assertDurationsInteger(t, result.toolsDownloadStatusReport);
        }
    });
});
const EXPLICITLY_REQUESTED_BUNDLE_TEST_CASES = [
    {
        tagName: "codeql-bundle-2.17.6",
        expectedToolcacheVersion: "2.17.6",
    },
    {
        tagName: "codeql-bundle-20240805",
        expectedToolcacheVersion: "0.0.0-20240805",
    },
];
for (const { tagName, expectedToolcacheVersion, } of EXPLICITLY_REQUESTED_BUNDLE_TEST_CASES) {
    (0, ava_1.default)(`caches explicitly requested bundle ${tagName} as ${expectedToolcacheVersion}`, async (t) => {
        await util.withTmpDir(async (tmpDir) => {
            (0, testing_utils_1.setupActionsVars)(tmpDir, tmpDir);
            mockApiDetails(testing_utils_1.SAMPLE_DOTCOM_API_DETAILS);
            sinon.stub(actionsUtil, "isRunningLocalAction").returns(true);
            const url = (0, testing_utils_1.mockBundleDownloadApi)({
                tagName,
            });
            const result = await codeql.setupCodeQL(url, testing_utils_1.SAMPLE_DOTCOM_API_DETAILS, tmpDir, util.GitHubVariant.DOTCOM, testing_utils_1.SAMPLE_DEFAULT_CLI_VERSION, (0, logging_1.getRunnerLogger)(true), NO_FEATURES, false);
            t.assert(toolcache.find("CodeQL", expectedToolcacheVersion));
            t.deepEqual(result.toolsVersion, expectedToolcacheVersion);
            t.is(result.toolsSource, setup_codeql_1.ToolsSource.Download);
            t.assert(Number.isInteger(result.toolsDownloadStatusReport?.downloadDurationMs));
        });
    });
}
for (const toolcacheVersion of [
    // Test that we use the tools from the toolcache when `SAMPLE_DEFAULT_CLI_VERSION` is requested
    // and `SAMPLE_DEFAULT_CLI_VERSION-` is in the toolcache.
    testing_utils_1.SAMPLE_DEFAULT_CLI_VERSION.cliVersion,
    `${testing_utils_1.SAMPLE_DEFAULT_CLI_VERSION.cliVersion}-20230101`,
]) {
    (0, ava_1.default)(`uses tools from toolcache when ${testing_utils_1.SAMPLE_DEFAULT_CLI_VERSION.cliVersion} is requested and ` +
        `${toolcacheVersion} is installed`, async (t) => {
        await util.withTmpDir(async (tmpDir) => {
            (0, testing_utils_1.setupActionsVars)(tmpDir, tmpDir);
            sinon
                .stub(toolcache, "find")
                .withArgs("CodeQL", toolcacheVersion)
                .returns("path/to/cached/codeql");
            sinon.stub(toolcache, "findAllVersions").returns([toolcacheVersion]);
            const result = await codeql.setupCodeQL(undefined, testing_utils_1.SAMPLE_DOTCOM_API_DETAILS, tmpDir, util.GitHubVariant.DOTCOM, testing_utils_1.SAMPLE_DEFAULT_CLI_VERSION, (0, logging_1.getRunnerLogger)(true), NO_FEATURES, false);
            t.is(result.toolsVersion, testing_utils_1.SAMPLE_DEFAULT_CLI_VERSION.cliVersion);
            t.is(result.toolsSource, setup_codeql_1.ToolsSource.Toolcache);
            t.is(result.toolsDownloadStatusReport?.combinedDurationMs, undefined);
            t.is(result.toolsDownloadStatusReport?.downloadDurationMs, undefined);
            t.is(result.toolsDownloadStatusReport?.extractionDurationMs, undefined);
        });
    });
}
(0, ava_1.default)(`uses a cached bundle when no tools input is given on GHES`, async (t) => {
    await util.withTmpDir(async (tmpDir) => {
        (0, testing_utils_1.setupActionsVars)(tmpDir, tmpDir);
        await installIntoToolcache({
            tagName: "codeql-bundle-20200601",
            isPinned: true,
            tmpDir,
        });
        const result = await codeql.setupCodeQL(undefined, testing_utils_1.SAMPLE_DOTCOM_API_DETAILS, tmpDir, util.GitHubVariant.GHES, {
            cliVersion: defaults.cliVersion,
            tagName: defaults.bundleVersion,
        }, (0, logging_1.getRunnerLogger)(true), NO_FEATURES, false);
        t.deepEqual(result.toolsVersion, "0.0.0-20200601");
        t.is(result.toolsSource, setup_codeql_1.ToolsSource.Toolcache);
        t.is(result.toolsDownloadStatusReport?.combinedDurationMs, undefined);
        t.is(result.toolsDownloadStatusReport?.downloadDurationMs, undefined);
        t.is(result.toolsDownloadStatusReport?.extractionDurationMs, undefined);
        const cachedVersions = toolcache.findAllVersions("CodeQL");
        t.is(cachedVersions.length, 1);
    });
});
(0, ava_1.default)(`downloads bundle if only an unpinned version is cached on GHES`, async (t) => {
    await util.withTmpDir(async (tmpDir) => {
        (0, testing_utils_1.setupActionsVars)(tmpDir, tmpDir);
        await installIntoToolcache({
            tagName: "codeql-bundle-20200601",
            isPinned: false,
            tmpDir,
        });
        (0, testing_utils_1.mockBundleDownloadApi)({
            tagName: defaults.bundleVersion,
        });
        const result = await codeql.setupCodeQL(undefined, testing_utils_1.SAMPLE_DOTCOM_API_DETAILS, tmpDir, util.GitHubVariant.GHES, {
            cliVersion: defaults.cliVersion,
            tagName: defaults.bundleVersion,
        }, (0, logging_1.getRunnerLogger)(true), NO_FEATURES, false);
        t.deepEqual(result.toolsVersion, defaults.cliVersion);
        t.is(result.toolsSource, setup_codeql_1.ToolsSource.Download);
        if (result.toolsDownloadStatusReport) {
            assertDurationsInteger(t, result.toolsDownloadStatusReport);
        }
        const cachedVersions = toolcache.findAllVersions("CodeQL");
        t.is(cachedVersions.length, 2);
    });
});
(0, ava_1.default)('downloads bundle if "latest" tools specified but not cached', async (t) => {
    await util.withTmpDir(async (tmpDir) => {
        (0, testing_utils_1.setupActionsVars)(tmpDir, tmpDir);
        await installIntoToolcache({
            tagName: "codeql-bundle-20200601",
            isPinned: true,
            tmpDir,
        });
        (0, testing_utils_1.mockBundleDownloadApi)({
            tagName: defaults.bundleVersion,
        });
        const result = await codeql.setupCodeQL("latest", testing_utils_1.SAMPLE_DOTCOM_API_DETAILS, tmpDir, util.GitHubVariant.DOTCOM, testing_utils_1.SAMPLE_DEFAULT_CLI_VERSION, (0, logging_1.getRunnerLogger)(true), NO_FEATURES, false);
        t.deepEqual(result.toolsVersion, defaults.cliVersion);
        t.is(result.toolsSource, setup_codeql_1.ToolsSource.Download);
        if (result.toolsDownloadStatusReport) {
            assertDurationsInteger(t, result.toolsDownloadStatusReport);
        }
        const cachedVersions = toolcache.findAllVersions("CodeQL");
        t.is(cachedVersions.length, 2);
    });
});
(0, ava_1.default)("bundle URL from another repo is cached as 0.0.0-bundleVersion", async (t) => {
    await util.withTmpDir(async (tmpDir) => {
        (0, testing_utils_1.setupActionsVars)(tmpDir, tmpDir);
        mockApiDetails(testing_utils_1.SAMPLE_DOTCOM_API_DETAILS);
        sinon.stub(actionsUtil, "isRunningLocalAction").returns(true);
        const releasesApiMock = mockReleaseApi({
            assetNames: ["cli-version-2.14.6.txt"],
            tagName: "codeql-bundle-20230203",
        });
        (0, testing_utils_1.mockBundleDownloadApi)({
            repo: "codeql-testing/codeql-cli-nightlies",
            platformSpecific: false,
            tagName: "codeql-bundle-20230203",
        });
        const result = await codeql.setupCodeQL("https://github.com/codeql-testing/codeql-cli-nightlies/releases/download/codeql-bundle-20230203/codeql-bundle.tar.gz", testing_utils_1.SAMPLE_DOTCOM_API_DETAILS, tmpDir, util.GitHubVariant.DOTCOM, testing_utils_1.SAMPLE_DEFAULT_CLI_VERSION, (0, logging_1.getRunnerLogger)(true), NO_FEATURES, false);
        t.is(result.toolsVersion, "0.0.0-20230203");
        t.is(result.toolsSource, setup_codeql_1.ToolsSource.Download);
        if (result.toolsDownloadStatusReport) {
            assertDurationsInteger(t, result.toolsDownloadStatusReport);
        }
        const cachedVersions = toolcache.findAllVersions("CodeQL");
        t.is(cachedVersions.length, 1);
        t.is(cachedVersions[0], "0.0.0-20230203");
        t.false(releasesApiMock.isDone());
    });
});
function assertDurationsInteger(t, statusReport) {
    t.assert(Number.isInteger(statusReport?.combinedDurationMs));
    if (statusReport.downloadDurationMs !== undefined) {
        t.assert(Number.isInteger(statusReport?.downloadDurationMs));
        t.assert(Number.isInteger(statusReport?.extractionDurationMs));
    }
}
(0, ava_1.default)("getExtraOptions works for explicit paths", (t) => {
    t.deepEqual(codeql.getExtraOptions({}, ["foo"], []), []);
    t.deepEqual(codeql.getExtraOptions({ foo: [42] }, ["foo"], []), ["42"]);
    t.deepEqual(codeql.getExtraOptions({ foo: { bar: [42] } }, ["foo", "bar"], []), ["42"]);
});
(0, ava_1.default)("getExtraOptions works for wildcards", (t) => {
    t.deepEqual(codeql.getExtraOptions({ "*": [42] }, ["foo"], []), ["42"]);
});
(0, ava_1.default)("getExtraOptions works for wildcards and explicit paths", (t) => {
    const o1 = { "*": [42], foo: [87] };
    t.deepEqual(codeql.getExtraOptions(o1, ["foo"], []), ["42", "87"]);
    const o2 = { "*": [42], foo: [87] };
    t.deepEqual(codeql.getExtraOptions(o2, ["foo", "bar"], []), ["42"]);
    const o3 = { "*": [42], foo: { "*": [87], bar: [99] } };
    const p = ["foo", "bar"];
    t.deepEqual(codeql.getExtraOptions(o3, p, []), ["42", "87", "99"]);
});
(0, ava_1.default)("getExtraOptions throws for bad content", (t) => {
    t.throws(() => codeql.getExtraOptions({ "*": 42 }, ["foo"], []));
    t.throws(() => codeql.getExtraOptions({ foo: 87 }, ["foo"], []));
    t.throws(() => codeql.getExtraOptions({ "*": [42], foo: { "*": 87, bar: [99] } }, ["foo", "bar"], []));
});
// Test macro for ensuring different variants of injected augmented configurations
const injectedConfigMacro = ava_1.default.macro({
    exec: async (t, augmentationProperties, configOverride, expectedConfig) => {
        await util.withTmpDir(async (tempDir) => {
            const runnerConstructorStub = stubToolRunnerConstructor();
            const codeqlObject = await stubCodeql();
            const thisStubConfig = {
                ...stubConfig,
                ...configOverride,
                tempDir,
                augmentationProperties,
            };
            await codeqlObject.databaseInitCluster(thisStubConfig, "", undefined, undefined, (0, logging_1.getRunnerLogger)(true));
            const args = runnerConstructorStub.firstCall.args[1];
            // should have used an config file
            const configArg = args.find((arg) => arg.startsWith("--codescanning-config="));
            t.truthy(configArg, "Should have injected a codescanning config");
            const configFile = configArg.split("=")[1];
            const augmentedConfig = yaml.load(fs.readFileSync(configFile, "utf8"));
            t.deepEqual(augmentedConfig, expectedConfig);
            await (0, del_1.default)(configFile, { force: true });
        });
    },
    title: (providedTitle = "") => `databaseInitCluster() injected config: ${providedTitle}`,
});
(0, ava_1.default)("basic", injectedConfigMacro, {
    ...config_utils_1.defaultAugmentationProperties,
}, {}, {});
(0, ava_1.default)("injected packs from input", injectedConfigMacro, {
    ...config_utils_1.defaultAugmentationProperties,
    packsInput: ["xxx", "yyy"],
}, {}, {
    packs: ["xxx", "yyy"],
});
(0, ava_1.default)("injected packs from input with existing packs combines", injectedConfigMacro, {
    ...config_utils_1.defaultAugmentationProperties,
    packsInputCombines: true,
    packsInput: ["xxx", "yyy"],
}, {
    originalUserInput: {
        packs: {
            cpp: ["codeql/something-else"],
        },
    },
}, {
    packs: {
        cpp: ["codeql/something-else", "xxx", "yyy"],
    },
});
(0, ava_1.default)("injected packs from input with existing packs overrides", injectedConfigMacro, {
    ...config_utils_1.defaultAugmentationProperties,
    packsInput: ["xxx", "yyy"],
}, {
    originalUserInput: {
        packs: {
            cpp: ["codeql/something-else"],
        },
    },
}, {
    packs: ["xxx", "yyy"],
});
// similar, but with queries
(0, ava_1.default)("injected queries from input", injectedConfigMacro, {
    ...config_utils_1.defaultAugmentationProperties,
    queriesInput: [{ uses: "xxx" }, { uses: "yyy" }],
}, {}, {
    queries: [
        {
            uses: "xxx",
        },
        {
            uses: "yyy",
        },
    ],
});
(0, ava_1.default)("injected queries from input overrides", injectedConfigMacro, {
    ...config_utils_1.defaultAugmentationProperties,
    queriesInput: [{ uses: "xxx" }, { uses: "yyy" }],
}, {
    originalUserInput: {
        queries: [{ uses: "zzz" }],
    },
}, {
    queries: [
        {
            uses: "xxx",
        },
        {
            uses: "yyy",
        },
    ],
});
(0, ava_1.default)("injected queries from input combines", injectedConfigMacro, {
    ...config_utils_1.defaultAugmentationProperties,
    queriesInputCombines: true,
    queriesInput: [{ uses: "xxx" }, { uses: "yyy" }],
}, {
    originalUserInput: {
        queries: [{ uses: "zzz" }],
    },
}, {
    queries: [
        {
            uses: "zzz",
        },
        {
            uses: "xxx",
        },
        {
            uses: "yyy",
        },
    ],
});
(0, ava_1.default)("injected queries from input combines 2", injectedConfigMacro, {
    ...config_utils_1.defaultAugmentationProperties,
    queriesInputCombines: true,
    packsInputCombines: true,
    queriesInput: [{ uses: "xxx" }, { uses: "yyy" }],
}, {}, {
    queries: [
        {
            uses: "xxx",
        },
        {
            uses: "yyy",
        },
    ],
});
(0, ava_1.default)("injected queries and packs, but empty", injectedConfigMacro, {
    ...config_utils_1.defaultAugmentationProperties,
    queriesInputCombines: true,
    packsInputCombines: true,
    queriesInput: [],
    packsInput: [],
}, {
    originalUserInput: {
        packs: [],
        queries: [],
    },
}, {});
(0, ava_1.default)("passes a code scanning config AND qlconfig to the CLI", async (t) => {
    await util.withTmpDir(async (tempDir) => {
        const runnerConstructorStub = stubToolRunnerConstructor();
<<<<<<< HEAD
        const codeqlObject = await stubCodeql();
        await codeqlObject.databaseInitCluster({ ...stubConfig, tempDir }, "", undefined, "/path/to/qlconfig.yml", overlay_database_utils_1.OverlayDatabaseMode.None, (0, logging_1.getRunnerLogger)(true));
=======
        const codeqlObject = await codeql.getCodeQLForTesting();
        sinon.stub(codeqlObject, "getVersion").resolves((0, testing_utils_1.makeVersionInfo)("2.17.6"));
        await codeqlObject.databaseInitCluster({ ...stubConfig, tempDir }, "", undefined, "/path/to/qlconfig.yml", (0, logging_1.getRunnerLogger)(true));
>>>>>>> 7273f08c
        const args = runnerConstructorStub.firstCall.args[1];
        // should have used a config file
        const hasCodeScanningConfigArg = args.some((arg) => arg.startsWith("--codescanning-config="));
        t.true(hasCodeScanningConfigArg, "Should have injected a qlconfig");
        // should have passed a qlconfig file
        const hasQlconfigArg = args.some((arg) => arg.startsWith("--qlconfig-file="));
        t.truthy(hasQlconfigArg, "Should have injected a codescanning config");
    });
});
(0, ava_1.default)("does not pass a qlconfig to the CLI when it is undefined", async (t) => {
    await util.withTmpDir(async (tempDir) => {
        const runnerConstructorStub = stubToolRunnerConstructor();
        const codeqlObject = await stubCodeql();
        await codeqlObject.databaseInitCluster({ ...stubConfig, tempDir }, "", undefined, undefined, // undefined qlconfigFile
        (0, logging_1.getRunnerLogger)(true));
        const args = runnerConstructorStub.firstCall.args[1];
        const hasQlconfigArg = args.some((arg) => arg.startsWith("--qlconfig-file="));
        t.false(hasQlconfigArg, "should NOT have injected a qlconfig");
    });
});
const NEW_ANALYSIS_SUMMARY_TEST_CASES = [
    {
        codeqlVersion: (0, testing_utils_1.makeVersionInfo)("2.15.0", {
            [tools_features_1.ToolsFeature.AnalysisSummaryV2IsDefault]: true,
        }),
        githubVersion: {
            type: util.GitHubVariant.DOTCOM,
        },
        flagPassed: false,
        negativeFlagPassed: false,
    },
    {
        codeqlVersion: (0, testing_utils_1.makeVersionInfo)("2.15.0"),
        githubVersion: {
            type: util.GitHubVariant.DOTCOM,
        },
        flagPassed: true,
        negativeFlagPassed: false,
    },
    {
        codeqlVersion: (0, testing_utils_1.makeVersionInfo)("2.15.0"),
        githubVersion: {
            type: util.GitHubVariant.GHES,
            version: "3.10.0",
        },
        flagPassed: true,
        negativeFlagPassed: false,
    },
];
for (const { codeqlVersion, flagPassed, githubVersion, negativeFlagPassed, } of NEW_ANALYSIS_SUMMARY_TEST_CASES) {
    (0, ava_1.default)(`database interpret-results passes ${flagPassed
        ? "--new-analysis-summary"
        : negativeFlagPassed
            ? "--no-new-analysis-summary"
            : "nothing"} for CodeQL version ${JSON.stringify(codeqlVersion)} and ${util.GitHubVariant[githubVersion.type]} ${githubVersion.version ? ` ${githubVersion.version}` : ""}`, async (t) => {
        const runnerConstructorStub = stubToolRunnerConstructor();
        const codeqlObject = await codeql.getCodeQLForTesting();
        sinon.stub(codeqlObject, "getVersion").resolves(codeqlVersion);
        // io throws because of the test CodeQL object.
        sinon.stub(io, "which").resolves("");
        await codeqlObject.databaseInterpretResults("", [], "", "", "", "-v", undefined, "", Object.assign({}, stubConfig, { gitHubVersion: githubVersion }), (0, testing_utils_1.createFeatures)([]));
        const actualArgs = runnerConstructorStub.firstCall.args[1];
        t.is(actualArgs.includes("--new-analysis-summary"), flagPassed, `--new-analysis-summary should${flagPassed ? "" : "n't"} be passed`);
        t.is(actualArgs.includes("--no-new-analysis-summary"), negativeFlagPassed, `--no-new-analysis-summary should${negativeFlagPassed ? "" : "n't"} be passed`);
    });
}
(0, ava_1.default)("runTool summarizes several fatal errors", async (t) => {
    const heapError = "A fatal error occurred: Evaluator heap must be at least 384.00 MiB";
    const datasetImportError = "A fatal error occurred: Dataset import for /home/runner/work/_temp/codeql_databases/javascript/db-javascript failed with code 2";
    const cliStderr = `Running TRAP import for CodeQL database at /home/runner/work/_temp/codeql_databases/javascript...\n` +
        `${heapError}\n${datasetImportError}.`;
    stubToolRunnerConstructor(32, cliStderr);
    const codeqlObject = await stubCodeql();
    // io throws because of the test CodeQL object.
    sinon.stub(io, "which").resolves("");
    await t.throwsAsync(async () => await codeqlObject.finalizeDatabase("db", "--threads=2", "--ram=2048", false), {
        instanceOf: util.ConfigurationError,
        message: new RegExp('Encountered a fatal error while running \\"codeql-for-testing database finalize --finalize-dataset --threads=2 --ram=2048 db\\"\\. ' +
            `Exit code was 32 and error was: ${datasetImportError.replaceAll(".", "\\.")}\\. Context: ${heapError.replaceAll(".", "\\.")}\\. See the logs for more details\\.`),
    });
});
(0, ava_1.default)("runTool summarizes autobuilder errors", async (t) => {
    const stderr = `
    [2019-09-18 12:00:00] [autobuild] A non-error message
    [2019-09-18 12:00:00] Untagged message
    [2019-09-18 12:00:00] [autobuild] [ERROR] Start of the error message
    [2019-09-18 12:00:00] [autobuild] An interspersed non-error message
    [2019-09-18 12:00:01] [autobuild] [ERROR]   Some more context about the error message
    [2019-09-18 12:00:01] [autobuild] [ERROR]   continued
    [2019-09-18 12:00:01] [autobuild] [ERROR]   and finished here.
    [2019-09-18 12:00:01] [autobuild] A non-error message
  `;
    stubToolRunnerConstructor(1, stderr);
    const codeqlObject = await codeql.getCodeQLForTesting();
    sinon.stub(codeqlObject, "getVersion").resolves((0, testing_utils_1.makeVersionInfo)("2.17.6"));
    sinon.stub(codeqlObject, "resolveExtractor").resolves("/path/to/extractor");
    // io throws because of the test CodeQL object.
    sinon.stub(io, "which").resolves("");
    await t.throwsAsync(async () => await codeqlObject.runAutobuild(stubConfig, languages_1.KnownLanguage.java), {
        instanceOf: util.ConfigurationError,
        message: "We were unable to automatically build your code. Please provide manual build steps. " +
            `See ${doc_url_1.DocUrl.AUTOMATIC_BUILD_FAILED} for more information. ` +
            "Encountered the following error: Start of the error message\n" +
            "  Some more context about the error message\n" +
            "  continued\n" +
            "  and finished here.",
    });
});
(0, ava_1.default)("runTool truncates long autobuilder errors", async (t) => {
    const stderr = Array.from({ length: 20 }, (_, i) => `[2019-09-18 12:00:00] [autobuild] [ERROR] line${i + 1}`).join("\n");
    stubToolRunnerConstructor(1, stderr);
    const codeqlObject = await stubCodeql();
    sinon.stub(codeqlObject, "resolveExtractor").resolves("/path/to/extractor");
    // io throws because of the test CodeQL object.
    sinon.stub(io, "which").resolves("");
    await t.throwsAsync(async () => await codeqlObject.runAutobuild(stubConfig, languages_1.KnownLanguage.java), {
        instanceOf: util.ConfigurationError,
        message: "We were unable to automatically build your code. Please provide manual build steps. " +
            `See ${doc_url_1.DocUrl.AUTOMATIC_BUILD_FAILED} for more information. ` +
            "Encountered the following error: " +
            `${Array.from({ length: 10 }, (_, i) => `line${i + 1}`).join("\n")}\n(truncated)`,
    });
});
(0, ava_1.default)("runTool recognizes fatal internal errors", async (t) => {
    const stderr = `
    [11/31 eval 8m19s] Evaluation done; writing results to codeql/go-queries/Security/CWE-020/MissingRegexpAnchor.bqrs.
    Oops! A fatal internal error occurred. Details:
    com.semmle.util.exception.CatastrophicError: An error occurred while evaluating ControlFlowGraph::ControlFlow::Root.isRootOf/1#dispred#f610e6ed/2@86282cc8
    Severe disk cache trouble (corruption or out of space) at /home/runner/work/_temp/codeql_databases/go/db-go/default/cache/pages/28/33.pack: Failed to write item to disk`;
    stubToolRunnerConstructor(1, stderr);
    const codeqlObject = await codeql.getCodeQLForTesting();
    sinon.stub(codeqlObject, "getVersion").resolves((0, testing_utils_1.makeVersionInfo)("2.17.6"));
    sinon.stub(codeqlObject, "resolveExtractor").resolves("/path/to/extractor");
    // io throws because of the test CodeQL object.
    sinon.stub(io, "which").resolves("");
    await t.throwsAsync(async () => await codeqlObject.databaseRunQueries(stubConfig.dbLocation, []), {
        instanceOf: cli_errors_1.CliError,
        message: `Encountered a fatal error while running "codeql-for-testing database run-queries  --intra-layer-parallelism --min-disk-free=1024 -v". Exit code was 1 and error was: Oops! A fatal internal error occurred. Details:
    com.semmle.util.exception.CatastrophicError: An error occurred while evaluating ControlFlowGraph::ControlFlow::Root.isRootOf/1#dispred#f610e6ed/2@86282cc8
    Severe disk cache trouble (corruption or out of space) at /home/runner/work/_temp/codeql_databases/go/db-go/default/cache/pages/28/33.pack: Failed to write item to disk. See the logs for more details.`,
    });
});
(0, ava_1.default)("runTool outputs last line of stderr if fatal error could not be found", async (t) => {
    const cliStderr = "line1\nline2\nline3\nline4\nline5";
    stubToolRunnerConstructor(32, cliStderr);
    const codeqlObject = await stubCodeql();
    // io throws because of the test CodeQL object.
    sinon.stub(io, "which").resolves("");
    await t.throwsAsync(async () => await codeqlObject.finalizeDatabase("db", "--threads=2", "--ram=2048", false), {
        instanceOf: util.ConfigurationError,
        message: new RegExp('Encountered a fatal error while running \\"codeql-for-testing database finalize --finalize-dataset --threads=2 --ram=2048 db\\"\\. ' +
            "Exit code was 32 and last log line was: line5\\. See the logs for more details\\."),
    });
});
(0, ava_1.default)("Avoids duplicating --overwrite flag if specified in CODEQL_ACTION_EXTRA_OPTIONS", async (t) => {
    const runnerConstructorStub = stubToolRunnerConstructor();
    const codeqlObject = await stubCodeql();
    // io throws because of the test CodeQL object.
    sinon.stub(io, "which").resolves("");
    process.env["CODEQL_ACTION_EXTRA_OPTIONS"] =
        '{ "database": { "init": ["--overwrite"] } }';
    await codeqlObject.databaseInitCluster(stubConfig, "sourceRoot", undefined, undefined, (0, logging_1.getRunnerLogger)(false));
    t.true(runnerConstructorStub.calledOnce);
    const args = runnerConstructorStub.firstCall.args[1];
    t.is(args.filter((option) => option === "--overwrite").length, 1, "--overwrite should only be passed once");
    // Clean up
    const configArg = args.find((arg) => arg.startsWith("--codescanning-config="));
    t.truthy(configArg, "Should have injected a codescanning config");
    const configFile = configArg.split("=")[1];
    await (0, del_1.default)(configFile, { force: true });
});
function stubToolRunnerConstructor(exitCode = 0, stderr) {
    const runnerObjectStub = sinon.createStubInstance(toolrunner.ToolRunner);
    const runnerConstructorStub = sinon.stub(toolrunner, "ToolRunner");
    let stderrListener = undefined;
    runnerConstructorStub.callsFake((_cmd, _args, options) => {
        stderrListener = options.listeners?.stderr;
        return runnerObjectStub;
    });
    runnerObjectStub.exec.callsFake(async () => {
        if (stderrListener !== undefined && stderr !== undefined) {
            stderrListener(Buffer.from(stderr));
        }
        return exitCode;
    });
    return runnerConstructorStub;
}
//# sourceMappingURL=codeql.test.js.map<|MERGE_RESOLUTION|>--- conflicted
+++ resolved
@@ -475,14 +475,8 @@
 (0, ava_1.default)("passes a code scanning config AND qlconfig to the CLI", async (t) => {
     await util.withTmpDir(async (tempDir) => {
         const runnerConstructorStub = stubToolRunnerConstructor();
-<<<<<<< HEAD
         const codeqlObject = await stubCodeql();
-        await codeqlObject.databaseInitCluster({ ...stubConfig, tempDir }, "", undefined, "/path/to/qlconfig.yml", overlay_database_utils_1.OverlayDatabaseMode.None, (0, logging_1.getRunnerLogger)(true));
-=======
-        const codeqlObject = await codeql.getCodeQLForTesting();
-        sinon.stub(codeqlObject, "getVersion").resolves((0, testing_utils_1.makeVersionInfo)("2.17.6"));
         await codeqlObject.databaseInitCluster({ ...stubConfig, tempDir }, "", undefined, "/path/to/qlconfig.yml", (0, logging_1.getRunnerLogger)(true));
->>>>>>> 7273f08c
         const args = runnerConstructorStub.firstCall.args[1];
         // should have used a config file
         const hasCodeScanningConfigArg = args.some((arg) => arg.startsWith("--codescanning-config="));
