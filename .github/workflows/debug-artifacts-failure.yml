--- conflicted
+++ resolved
@@ -47,12 +47,9 @@
         run: ./build.sh
       - uses: ./../action/analyze
         id: analysis
-<<<<<<< HEAD
-=======
         env: 
           # Forces a failure in this step.
           CODEQL_ACTION_EXTRA_OPTIONS: '{ "database": { "finalize": ["--invalid-option"] } }'
->>>>>>> 84ba7fb5
         with:
           expect-error: true
   download-and-check-artifacts:
