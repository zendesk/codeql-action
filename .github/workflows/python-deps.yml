name: Test Python Package Installation

on:
  push:
    branches: [main, releases/v*]
  pull_request:
    # Run checks on reopened draft PRs to support triggering PR checks on draft PRs that were opened
    # by other workflows.
    types: [opened, synchronize, reopened, ready_for_review]
    paths:
      # Changes to this workflow.
      - '.github/workflows/python-deps.yml'
      # Changes to the Python package installation scripts and their tests.
      - 'python-setup/**'
      # Changes to the default CodeQL bundle version.
      - '**/defaults.json'
  schedule:
    # Weekly on Monday.
    - cron: '0 0 * * 1'
  workflow_dispatch:

jobs:
  test-setup-python-scripts:
    timeout-minutes: 45
    runs-on: ${{ matrix.os }}
    strategy:
        fail-fast: false
        matrix:
          os: [ubuntu-20.04, ubuntu-22.04, macos-latest]
          python_deps_type: [pipenv, poetry, requirements, setup_py]
          python_version: [3]


    env:
      PYTHON_DEPS_TYPE: ${{ matrix.python_deps_type }}
      PYTHON_VERSION: ${{ matrix.python_version }}

    steps:
<<<<<<< HEAD
=======
    - name: Setup Python on MacOS
      uses: actions/setup-python@v5
      if: |
        matrix.os == 'macos-latest' && (
        matrix.version == 'stable-20220908' ||
        matrix.version == 'stable-20221211' ||
        matrix.version == 'stable-20230418' ||
        matrix.version == 'stable-v2.13.5' ||
        matrix.version == 'stable-v2.14.6')
      with:
        python-version: '3.11'

>>>>>>> ee9b8ab1
    # Checks-out your repository under $GITHUB_WORKSPACE, so your job can access it
    - uses: actions/checkout@v4

    - name: Initialize CodeQL
      uses: ./init
      id: init
      with:
        tools: latest
        languages: python
        setup-python-dependencies: false

    - name: Test Auto Package Installation
      run: |
        set -x
        $GITHUB_WORKSPACE/python-setup/install_tools.sh

        cd $GITHUB_WORKSPACE/python-setup/tests/${PYTHON_DEPS_TYPE}/requests-${PYTHON_VERSION}

        case ${{ matrix.os }} in
            ubuntu-20.04*)     basePath="/opt";;
            ubuntu-22.04*)     basePath="/opt";;
            macos-latest*)    basePath="/Users/runner";;
        esac
        echo ${basePath}

        $GITHUB_WORKSPACE/python-setup/auto_install_packages.py "$(dirname ${{steps.init.outputs.codeql-path}})"
    - name: Setup for extractor
      run: |
        echo $CODEQL_PYTHON
        # only run if $CODEQL_PYTHON is set
        if [ ! -z $CODEQL_PYTHON ]; then
            $GITHUB_WORKSPACE/python-setup/tests/from_python_exe.py $CODEQL_PYTHON;
        fi

    - name: Verify packages installed
      run: |
        $GITHUB_WORKSPACE/python-setup/tests/check_requests.sh ${PYTHON_VERSION} 2.31.0

  # This one shouldn't fail, but also won't install packages
  test-setup-python-scripts-non-standard-location:
    runs-on: ${{ matrix.os }}
    strategy:
        fail-fast: false
        matrix:
          os: [ubuntu-20.04, ubuntu-22.04, macos-latest]

    steps:
    # Checks-out your repository under $GITHUB_WORKSPACE, so your job can access it
    - uses: actions/checkout@v4

    - name: Initialize CodeQL
      uses: ./init
      id: init
      with:
        tools: latest
        languages: python
        setup-python-dependencies: false

    - name: Test Auto Package Installation
      run: |
        set -x
        $GITHUB_WORKSPACE/python-setup/install_tools.sh

        cd $GITHUB_WORKSPACE/python-setup/tests/requirements/non-standard-location

        case ${{ matrix.os }} in
            ubuntu-20.04*)     basePath="/opt";;
            ubuntu-22.04*)     basePath="/opt";;
            macos-latest*)    basePath="/Users/runner";;
        esac
        echo ${basePath}

        $GITHUB_WORKSPACE/python-setup/auto_install_packages.py "$(dirname ${{steps.init.outputs.codeql-path}})"

    - name: Setup for extractor
      run: |
        echo $CODEQL_PYTHON
        # only run if $CODEQL_PYTHON is set
        if [ ! -z $CODEQL_PYTHON ]; then
            $GITHUB_WORKSPACE/python-setup/tests/from_python_exe.py $CODEQL_PYTHON;
        fi

    - name: Verify packages installed
      run: |
        test -z $LGTM_INDEX_IMPORT_PATH

  test-setup-python-scripts-windows:
    runs-on: windows-latest
    strategy:
        fail-fast: false
        matrix:
          python_deps_type: [pipenv, poetry, requirements, setup_py]
          python_version: [3]

    env:
      CODEQL_ACTION_TEST_MODE: true
      PYTHON_DEPS_TYPE: ${{ matrix.python_deps_type }}
      PYTHON_VERSION: ${{ matrix.python_version }}

    steps:
    # Checks-out your repository under $GITHUB_WORKSPACE, so your job can access it
    - uses: actions/checkout@v4

    - uses: actions/setup-python@v5
      with:
        python-version: ${{ matrix.python_version }}

    - name: Initialize CodeQL
      id: init
      uses: ./init
      with:
        tools: latest
        languages: python
        setup-python-dependencies: false

    - name: Test Auto Package Installation
      env:
        CODEQL_PATH: ${{ steps.init.outputs.codeql-path }}
      run: |
        $cmd = $Env:GITHUB_WORKSPACE + "\\python-setup\\install_tools.ps1"
        powershell -File $cmd

        cd $Env:GITHUB_WORKSPACE\\python-setup/tests/$Env:PYTHON_DEPS_TYPE/requests-$Env:PYTHON_VERSION
        $codeql_dist = (get-item $Env:CODEQL_PATH).Directory.FullName
        py -3 $Env:GITHUB_WORKSPACE\\python-setup\\auto_install_packages.py $codeql_dist

    - name: Setup for extractor
      run: |
        echo $Env:CODEQL_PYTHON

        py -3 $Env:GITHUB_WORKSPACE\\python-setup\\tests\\from_python_exe.py $Env:CODEQL_PYTHON

    - name: Verify packages installed
      run: |
        $cmd = $Env:GITHUB_WORKSPACE + "\\python-setup\\tests\\check_requests.ps1"
        powershell -File $cmd $Env:PYTHON_VERSION 2.31.0<|MERGE_RESOLUTION|>--- conflicted
+++ resolved
@@ -36,21 +36,6 @@
       PYTHON_VERSION: ${{ matrix.python_version }}
 
     steps:
-<<<<<<< HEAD
-=======
-    - name: Setup Python on MacOS
-      uses: actions/setup-python@v5
-      if: |
-        matrix.os == 'macos-latest' && (
-        matrix.version == 'stable-20220908' ||
-        matrix.version == 'stable-20221211' ||
-        matrix.version == 'stable-20230418' ||
-        matrix.version == 'stable-v2.13.5' ||
-        matrix.version == 'stable-v2.14.6')
-      with:
-        python-version: '3.11'
-
->>>>>>> ee9b8ab1
     # Checks-out your repository under $GITHUB_WORKSPACE, so your job can access it
     - uses: actions/checkout@v4
 
