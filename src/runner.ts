<<<<<<< HEAD
import { Command } from 'commander';
import * as fs from 'fs';
import * as os from 'os';
import * as path from 'path';

import { runAnalyze } from './analyze';
import { determineAutobuildLanguage, runAutobuild } from './autobuild';
import { CodeQL, getCodeQL } from './codeql';
import { Config, getConfig } from './config-utils';
import { initCodeQL, initConfig, injectWindowsTracer, runInit } from './init';
import { getLanguages, Language, parseLanguage } from './languages';
import { getRunnerLogger } from './logging';
import { parseRepositoryNwo } from './repository';
import * as upload_lib from './upload-lib';
import { getMemoryFlag, getThreadsFlag } from './util';
=======
import { Command } from "commander";
import * as fs from "fs";
import * as os from "os";
import * as path from "path";

import { runAnalyze } from "./analyze";
import { determineAutobuildLanguage, runAutobuild } from "./autobuild";
import { CodeQL, getCodeQL } from "./codeql";
import { Config, getConfig } from "./config-utils";
import { initCodeQL, initConfig, injectWindowsTracer, runInit } from "./init";
import { Language, parseLanguage } from "./languages";
import { getRunnerLogger } from "./logging";
import { parseRepositoryNwo } from "./repository";
import * as upload_lib from "./upload-lib";
import { getAddSnippetsFlag, getMemoryFlag, getThreadsFlag } from "./util";
>>>>>>> 245c02cf

const program = new Command();
program.version("0.0.1");

function parseGithubUrl(inputUrl: string): string {
  try {
    const url = new URL(inputUrl);

    // If we detect this is trying to be to github.com
    // then return with a fixed canonical URL.
    if (url.hostname === "github.com" || url.hostname === "api.github.com") {
      return "https://github.com";
    }

    // Remove the API prefix if it's present
    if (url.pathname.indexOf("/api/v3") !== -1) {
      url.pathname = url.pathname.substring(0, url.pathname.indexOf("/api/v3"));
    }

    return url.toString();
  } catch (e) {
    throw new Error(`"${inputUrl}" is not a valid URL`);
  }
}

function getTempDir(userInput: string | undefined): string {
  const tempDir = path.join(userInput || process.cwd(), "codeql-runner");
  if (!fs.existsSync(tempDir)) {
    fs.mkdirSync(tempDir, { recursive: true });
  }
  return tempDir;
}

function getToolsDir(userInput: string | undefined): string {
  const toolsDir = userInput || path.join(os.homedir(), "codeql-runner-tools");
  if (!fs.existsSync(toolsDir)) {
    fs.mkdirSync(toolsDir, { recursive: true });
  }
  return toolsDir;
}

const codeqlEnvJsonFilename = "codeql-env.json";

// Imports the environment from codeqlEnvJsonFilename if not already present
function importTracerEnvironment(config: Config) {
  if (!("ODASA_TRACER_CONFIGURATION" in process.env)) {
    const jsonEnvFile = path.join(config.tempDir, codeqlEnvJsonFilename);
    const env = JSON.parse(fs.readFileSync(jsonEnvFile).toString("utf-8"));
    Object.keys(env).forEach((key) => (process.env[key] = env[key]));
  }
}

// Allow the user to specify refs in full refs/heads/branch format
// or just the short branch name and prepend "refs/heads/" to it.
function parseRef(userInput: string): string {
  if (userInput.startsWith("refs/")) {
    return userInput;
  } else {
    return `refs/heads/${userInput}`;
  }
}

// Parses the --trace-process-name arg from process.argv, or returns undefined
function parseTraceProcessName(): string | undefined {
  for (let i = 0; i < process.argv.length - 1; i++) {
    if (process.argv[i] === "--trace-process-name") {
      return process.argv[i + 1];
    }
  }
  return undefined;
}

// Parses the --trace-process-level arg from process.argv, or returns undefined
function parseTraceProcessLevel(): number | undefined {
  for (let i = 0; i < process.argv.length - 1; i++) {
    if (process.argv[i] === "--trace-process-level") {
      const v = parseInt(process.argv[i + 1], 10);
      return isNaN(v) ? undefined : v;
    }
  }
  return undefined;
}

interface InitArgs {
  languages: string | undefined;
  queries: string | undefined;
  configFile: string | undefined;
  codeqlPath: string | undefined;
  tempDir: string | undefined;
  toolsDir: string | undefined;
  checkoutPath: string | undefined;
  repository: string;
  githubUrl: string;
  githubAuth: string;
  debug: boolean;
}

program
  .command("init")
  .description("Initializes CodeQL")
  .requiredOption("--repository <repository>", "Repository name. (Required)")
  .requiredOption("--github-url <url>", "URL of GitHub instance. (Required)")
  .requiredOption(
    "--github-auth <auth>",
    "GitHub Apps token or personal access token. (Required)"
  )
  .option(
    "--languages <languages>",
    "Comma-separated list of languages to analyze. Otherwise detects and analyzes all supported languages from the repo."
  )
  .option(
    "--queries <queries>",
    "Comma-separated list of additional queries to run. This overrides the same setting in a configuration file."
  )
  .option("--config-file <file>", "Path to config file.")
  .option(
    "--codeql-path <path>",
    "Path to a copy of the CodeQL CLI executable to use. Otherwise downloads a copy."
  )
  .option(
    "--temp-dir <dir>",
    'Directory to use for temporary files. Default is "./codeql-runner".'
  )
  .option(
    "--tools-dir <dir>",
    "Directory to use for CodeQL tools and other files to store between runs. Default is a subdirectory of the home directory."
  )
  .option(
    "--checkout-path <path>",
    "Checkout path. Default is the current working directory."
  )
  .option("--debug", "Print more verbose output", false)
  // This prevents a message like: error: unknown option '--trace-process-level'
  // Remove this if commander.js starts supporting hidden options.
  .allowUnknownOption()
  .action(async (cmd: InitArgs) => {
    const logger = getRunnerLogger(cmd.debug);
    try {
      const tempDir = getTempDir(cmd.tempDir);
      const toolsDir = getToolsDir(cmd.toolsDir);

      // Wipe the temp dir
      logger.info(`Cleaning temp directory ${tempDir}`);
      fs.rmdirSync(tempDir, { recursive: true });
      fs.mkdirSync(tempDir, { recursive: true });

      const githubUrl = parseGithubUrl(cmd.githubUrl);
      const repositoryNWO = parseRepositoryNwo(cmd.repository);

      const languages = await getLanguages(
        cmd.languages,
        repositoryNWO,
        cmd.githubAuth,
        githubUrl,
        logger);

      let codeql: CodeQL;
      if (cmd.codeqlPath !== undefined) {
        codeql = getCodeQL(cmd.codeqlPath);
      } else {
        codeql = await initCodeQL(
          undefined,
          languages,
          cmd.githubAuth,
          githubUrl,
          tempDir,
          toolsDir,
          "runner",
          logger
        );
      }

      const config = await initConfig(
        languages,
        cmd.queries,
        cmd.configFile,
        tempDir,
        toolsDir,
        codeql,
        cmd.checkoutPath || process.cwd(),
        cmd.githubAuth,
<<<<<<< HEAD
        githubUrl,
        logger);
=======
        parseGithubUrl(cmd.githubUrl),
        logger
      );
>>>>>>> 245c02cf

      const tracerConfig = await runInit(codeql, config);
      if (tracerConfig === undefined) {
        return;
      }

      if (process.platform === "win32") {
        await injectWindowsTracer(
          parseTraceProcessName(),
          parseTraceProcessLevel(),
          config,
          codeql,
          tracerConfig
        );
      }

      // Always output a json file of the env that can be consumed programatically
      const jsonEnvFile = path.join(config.tempDir, codeqlEnvJsonFilename);
      fs.writeFileSync(jsonEnvFile, JSON.stringify(tracerConfig.env));

      if (process.platform === "win32") {
        const batEnvFile = path.join(config.tempDir, "codeql-env.bat");
        const batEnvFileContents = Object.entries(tracerConfig.env)
          .map(([key, value]) => `Set ${key}=${value}`)
          .join("\n");
        fs.writeFileSync(batEnvFile, batEnvFileContents);

        const powershellEnvFile = path.join(config.tempDir, "codeql-env.sh");
        const powershellEnvFileContents = Object.entries(tracerConfig.env)
          .map(([key, value]) => `$env:${key}="${value}"`)
          .join("\n");
        fs.writeFileSync(powershellEnvFile, powershellEnvFileContents);

        logger.info(
          `\nCodeQL environment output to "${jsonEnvFile}", "${batEnvFile}" and "${powershellEnvFile}". ` +
            `Please export these variables to future processes so the build can be traced. ` +
            `If using cmd/batch run "call ${batEnvFile}" ` +
            `or if using PowerShell run "cat ${powershellEnvFile} | Invoke-Expression".`
        );
      } else {
        // Assume that anything that's not windows is using a unix-style shell
        const shEnvFile = path.join(config.tempDir, "codeql-env.sh");
        const shEnvFileContents = Object.entries(tracerConfig.env)
          // Some vars contain ${LIB} that we do not want to be expanded when executing this script
          .map(([key, value]) => `export ${key}="${value.replace("$", "\\$")}"`)
          .join("\n");
        fs.writeFileSync(shEnvFile, shEnvFileContents);

        logger.info(
          `\nCodeQL environment output to "${jsonEnvFile}" and "${shEnvFile}". ` +
            `Please export these variables to future processes so the build can be traced, ` +
            `for example by running ". ${shEnvFile}".`
        );
      }
    } catch (e) {
      logger.error("Init failed");
      logger.error(e);
      process.exitCode = 1;
    }
  });

interface AutobuildArgs {
  language: string;
  tempDir: string | undefined;
  debug: boolean;
}

program
  .command("autobuild")
  .description("Attempts to automatically build code")
  .option(
    "--language <language>",
    "The language to build. Otherwise will detect the dominant compiled language."
  )
  .option(
    "--temp-dir <dir>",
    'Directory to use for temporary files. Default is "./codeql-runner".'
  )
  .option("--debug", "Print more verbose output", false)
  .action(async (cmd: AutobuildArgs) => {
    const logger = getRunnerLogger(cmd.debug);
    try {
      const config = await getConfig(getTempDir(cmd.tempDir), logger);
      if (config === undefined) {
        throw new Error(
          "Config file could not be found at expected location. " +
            "Was the 'init' command run with the same '--temp-dir' argument as this command."
        );
      }
      importTracerEnvironment(config);
      let language: Language | undefined = undefined;
      if (cmd.language !== undefined) {
        language = parseLanguage(cmd.language);
        if (language === undefined || !config.languages.includes(language)) {
          throw new Error(
            `"${cmd.language}" is not a recognised language. ` +
              `Known languages in this project are ${config.languages.join(
                ", "
              )}.`
          );
        }
      } else {
        language = determineAutobuildLanguage(config, logger);
      }
      if (language !== undefined) {
        await runAutobuild(language, config, logger);
      }
    } catch (e) {
      logger.error("Autobuild failed");
      logger.error(e);
      process.exitCode = 1;
    }
  });

interface AnalyzeArgs {
  repository: string;
  commit: string;
  ref: string;
  githubUrl: string;
  githubAuth: string;
  checkoutPath: string | undefined;
  upload: boolean;
  outputDir: string | undefined;
  ram: string | undefined;
  addSnippets: boolean;
  threads: string | undefined;
  tempDir: string | undefined;
  debug: boolean;
}

program
  .command("analyze")
  .description("Finishes extracting code and runs CodeQL queries")
  .requiredOption("--repository <repository>", "Repository name. (Required)")
  .requiredOption(
    "--commit <commit>",
    "SHA of commit that was analyzed. (Required)"
  )
  .requiredOption("--ref <ref>", "Name of ref that was analyzed. (Required)")
  .requiredOption("--github-url <url>", "URL of GitHub instance. (Required)")
  .requiredOption(
    "--github-auth <auth>",
    "GitHub Apps token or personal access token. (Required)"
  )
  .option(
    "--checkout-path <path>",
    "Checkout path. Default is the current working directory."
  )
  .option("--no-upload", "Do not upload results after analysis.")
  .option(
    "--output-dir <dir>",
    "Directory to output SARIF files to. Default is in the temp directory."
  )
  .option(
    "--ram <ram>",
    "Amount of memory to use when running queries. Default is to use all available memory."
  )
  .option(
    "--no-add-snippets",
    "Specify whether to include code snippets in the sarif output."
  )
  .option(
    "--threads <threads>",
    "Number of threads to use when running queries. " +
      "Default is to use all available cores."
  )
  .option(
    "--temp-dir <dir>",
    'Directory to use for temporary files. Default is "./codeql-runner".'
  )
  .option("--debug", "Print more verbose output", false)
  .action(async (cmd: AnalyzeArgs) => {
    const logger = getRunnerLogger(cmd.debug);
    try {
      const tempDir = getTempDir(cmd.tempDir);
      const outputDir = cmd.outputDir || path.join(tempDir, "codeql-sarif");
      const config = await getConfig(getTempDir(cmd.tempDir), logger);
      if (config === undefined) {
        throw new Error(
          "Config file could not be found at expected location. " +
            "Was the 'init' command run with the same '--temp-dir' argument as this command."
        );
      }
      await runAnalyze(
        parseRepositoryNwo(cmd.repository),
        cmd.commit,
        parseRef(cmd.ref),
        undefined,
        undefined,
        undefined,
        cmd.checkoutPath || process.cwd(),
        undefined,
        cmd.githubAuth,
        parseGithubUrl(cmd.githubUrl),
        cmd.upload,
        "runner",
        outputDir,
        getMemoryFlag(cmd.ram),
        getAddSnippetsFlag(cmd.addSnippets),
        getThreadsFlag(cmd.threads, logger),
        config,
        logger
      );
    } catch (e) {
      logger.error("Analyze failed");
      logger.error(e);
      process.exitCode = 1;
    }
  });

interface UploadArgs {
  sarifFile: string;
  repository: string;
  commit: string;
  ref: string;
  githubUrl: string;
  githubAuth: string;
  checkoutPath: string | undefined;
  debug: boolean;
}

program
  .command("upload")
  .description(
    "Uploads a SARIF file, or all SARIF files from a directory, to code scanning"
  )
  .requiredOption(
    "--sarif-file <file>",
    "SARIF file to upload, or a directory containing multiple SARIF files. (Required)"
  )
  .requiredOption("--repository <repository>", "Repository name. (Required)")
  .requiredOption(
    "--commit <commit>",
    "SHA of commit that was analyzed. (Required)"
  )
  .requiredOption("--ref <ref>", "Name of ref that was analyzed. (Required)")
  .requiredOption("--github-url <url>", "URL of GitHub instance. (Required)")
  .requiredOption(
    "--github-auth <auth>",
    "GitHub Apps token or personal access token. (Required)"
  )
  .option(
    "--checkout-path <path>",
    "Checkout path. Default is the current working directory."
  )
  .option("--debug", "Print more verbose output", false)
  .action(async (cmd: UploadArgs) => {
    const logger = getRunnerLogger(cmd.debug);
    try {
      await upload_lib.upload(
        cmd.sarifFile,
        parseRepositoryNwo(cmd.repository),
        cmd.commit,
        parseRef(cmd.ref),
        undefined,
        undefined,
        undefined,
        cmd.checkoutPath || process.cwd(),
        undefined,
        cmd.githubAuth,
        parseGithubUrl(cmd.githubUrl),
        "runner",
        logger
      );
    } catch (e) {
      logger.error("Upload failed");
      logger.error(e);
      process.exitCode = 1;
    }
  });

program.parse(process.argv);<|MERGE_RESOLUTION|>--- conflicted
+++ resolved
@@ -1,4 +1,3 @@
-<<<<<<< HEAD
 import { Command } from 'commander';
 import * as fs from 'fs';
 import * as os from 'os';
@@ -13,24 +12,7 @@
 import { getRunnerLogger } from './logging';
 import { parseRepositoryNwo } from './repository';
 import * as upload_lib from './upload-lib';
-import { getMemoryFlag, getThreadsFlag } from './util';
-=======
-import { Command } from "commander";
-import * as fs from "fs";
-import * as os from "os";
-import * as path from "path";
-
-import { runAnalyze } from "./analyze";
-import { determineAutobuildLanguage, runAutobuild } from "./autobuild";
-import { CodeQL, getCodeQL } from "./codeql";
-import { Config, getConfig } from "./config-utils";
-import { initCodeQL, initConfig, injectWindowsTracer, runInit } from "./init";
-import { Language, parseLanguage } from "./languages";
-import { getRunnerLogger } from "./logging";
-import { parseRepositoryNwo } from "./repository";
-import * as upload_lib from "./upload-lib";
-import { getAddSnippetsFlag, getMemoryFlag, getThreadsFlag } from "./util";
->>>>>>> 245c02cf
+import { getMemoryFlag, getThreadsFlag, getAddSnippetsFlag } from './util';
 
 const program = new Command();
 program.version("0.0.1");
@@ -212,14 +194,9 @@
         codeql,
         cmd.checkoutPath || process.cwd(),
         cmd.githubAuth,
-<<<<<<< HEAD
-        githubUrl,
-        logger);
-=======
         parseGithubUrl(cmd.githubUrl),
         logger
       );
->>>>>>> 245c02cf
 
       const tracerConfig = await runInit(codeql, config);
       if (tracerConfig === undefined) {
