import * as fs from "fs";
import * as path from "path";

import * as github from "@actions/github";
import test, { ExecutionContext } from "ava";
import * as yaml from "js-yaml";
import * as sinon from "sinon";

import * as actionsUtil from "./actions-util";
import * as api from "./api-client";
import { CachingKind } from "./caching-utils";
import {
  CodeQL,
  getCachedCodeQL,
  PackDownloadOutput,
  setCodeQL,
} from "./codeql";
import * as configUtils from "./config-utils";
import { Feature } from "./feature-flags";
<<<<<<< HEAD
import { KnownLanguage, Language } from "./languages";
=======
import * as gitUtils from "./git-utils";
import { Language } from "./languages";
>>>>>>> 7273f08c
import { getRunnerLogger } from "./logging";
import { OverlayDatabaseMode } from "./overlay-database-utils";
import { parseRepositoryNwo } from "./repository";
import {
  setupTests,
  mockLanguagesInRepo as mockLanguagesInRepo,
  createFeatures,
  getRecordingLogger,
  LoggedMessage,
  mockCodeQLVersion,
} from "./testing-utils";
import {
  GitHubVariant,
  GitHubVersion,
  prettyPrintPack,
  ConfigurationError,
  withTmpDir,
  BuildMode,
} from "./util";

setupTests(test);

const githubVersion = { type: GitHubVariant.DOTCOM } as GitHubVersion;

function createTestInitConfigInputs(
  overrides: Partial<configUtils.InitConfigInputs>,
): configUtils.InitConfigInputs {
  return Object.assign(
    {},
    {
      languagesInput: undefined,
      queriesInput: undefined,
      qualityQueriesInput: undefined,
      packsInput: undefined,
      configFile: undefined,
      dbLocation: undefined,
      configInput: undefined,
      buildModeInput: undefined,
      trapCachingEnabled: false,
      dependencyCachingEnabled: CachingKind.None,
      debugMode: false,
      debugArtifactName: "",
      debugDatabaseName: "",
      repository: { owner: "github", repo: "example" },
      tempDir: "",
      codeql: {} as CodeQL,
      workspacePath: "",
      sourceRoot: "",
      githubVersion,
      apiDetails: {
        auth: "token",
        externalRepoAuth: "token",
        url: "https://github.example.com",
        apiURL: undefined,
        registriesAuthTokens: undefined,
      },
      features: createFeatures([]),
      logger: getRunnerLogger(true),
    },
    overrides,
  );
}

// Returns the filepath of the newly-created file
function createConfigFile(inputFileContents: string, tmpDir: string): string {
  const configFilePath = path.join(tmpDir, "input");
  fs.writeFileSync(configFilePath, inputFileContents, "utf8");
  return configFilePath;
}

type GetContentsResponse = { content?: string } | object[];

function mockGetContents(
  content: GetContentsResponse,
): sinon.SinonStub<any, any> {
  // Passing an auth token is required, so we just use a dummy value
  const client = github.getOctokit("123");
  const response = {
    data: content,
  };
  const spyGetContents = sinon
    .stub(client.rest.repos, "getContent")
    // eslint-disable-next-line @typescript-eslint/no-unsafe-argument
    .resolves(response as any);
  sinon.stub(api, "getApiClient").value(() => client);
  sinon.stub(api, "getApiClientWithExternalAuth").value(() => client);
  return spyGetContents;
}

function mockListLanguages(languages: string[]) {
  // Passing an auth token is required, so we just use a dummy value
  const client = github.getOctokit("123");
  const response = {
    data: {},
  };
  for (const language of languages) {
    response.data[language] = 123;
  }
  // eslint-disable-next-line @typescript-eslint/no-unsafe-argument
  sinon.stub(client.rest.repos, "listLanguages").resolves(response as any);
  sinon.stub(api, "getApiClient").value(() => client);
}

test("load empty config", async (t) => {
  return await withTmpDir(async (tempDir) => {
    const logger = getRunnerLogger(true);
    const languages = "javascript,python";

    const codeql = setCodeQL({
      async betterResolveLanguages() {
        return {
          extractors: {
            javascript: [{ extractor_root: "" }],
            python: [{ extractor_root: "" }],
          },
        };
      },
      async resolveQueries() {
        return {
          byLanguage: {
            javascript: { queries: ["query1.ql"] },
            python: { queries: ["query2.ql"] },
          },
          noDeclaredLanguage: {},
          multipleDeclaredLanguages: {},
        };
      },
      async packDownload(): Promise<PackDownloadOutput> {
        return { packs: [] };
      },
    });

    const config = await configUtils.initConfig(
      createTestInitConfigInputs({
        languagesInput: languages,
        repository: { owner: "github", repo: "example" },
        tempDir,
        codeql,
        logger,
      }),
    );

    t.deepEqual(
      config,
      await configUtils.getDefaultConfig(
        createTestInitConfigInputs({
          languagesInput: languages,
          tempDir,
          codeql,
          logger,
        }),
      ),
    );
  });
});

test("loading config saves config", async (t) => {
  return await withTmpDir(async (tempDir) => {
    const logger = getRunnerLogger(true);

    const codeql = setCodeQL({
      async betterResolveLanguages() {
        return {
          extractors: {
            javascript: [{ extractor_root: "" }],
            python: [{ extractor_root: "" }],
          },
        };
      },
      async resolveQueries() {
        return {
          byLanguage: {
            javascript: { queries: ["query1.ql"] },
            python: { queries: ["query2.ql"] },
          },
          noDeclaredLanguage: {},
          multipleDeclaredLanguages: {},
        };
      },
      async packDownload(): Promise<PackDownloadOutput> {
        return { packs: [] };
      },
    });

    // Sanity check the saved config file does not already exist
    t.false(fs.existsSync(configUtils.getPathToParsedConfigFile(tempDir)));

    // Sanity check that getConfig returns undefined before we have called initConfig
    t.deepEqual(await configUtils.getConfig(tempDir, logger), undefined);

    const config1 = await configUtils.initConfig(
      createTestInitConfigInputs({
        languagesInput: "javascript,python",
        tempDir,
        codeql,
        workspacePath: tempDir,
        logger,
      }),
    );

    // The saved config file should now exist
    t.true(fs.existsSync(configUtils.getPathToParsedConfigFile(tempDir)));

    // And that same newly-initialised config should now be returned by getConfig
    const config2 = await configUtils.getConfig(tempDir, logger);
    t.not(config2, undefined);
    if (config2 !== undefined) {
      // removes properties assigned to undefined.
      const expectedConfig = JSON.parse(JSON.stringify(config1));
      t.deepEqual(expectedConfig, config2);
    }
  });
});

test("load input outside of workspace", async (t) => {
  return await withTmpDir(async (tempDir) => {
    try {
      await configUtils.initConfig(
        createTestInitConfigInputs({
          configFile: "../input",
          tempDir,
          codeql: getCachedCodeQL(),
          workspacePath: tempDir,
        }),
      );
      throw new Error("initConfig did not throw error");
    } catch (err) {
      t.deepEqual(
        err,
        new ConfigurationError(
          configUtils.getConfigFileOutsideWorkspaceErrorMessage(
            path.join(tempDir, "../input"),
          ),
        ),
      );
    }
  });
});

test("load non-local input with invalid repo syntax", async (t) => {
  return await withTmpDir(async (tempDir) => {
    // no filename given, just a repo
    const configFile = "octo-org/codeql-config@main";

    try {
      await configUtils.initConfig(
        createTestInitConfigInputs({
          configFile,
          tempDir,
          codeql: getCachedCodeQL(),
          workspacePath: tempDir,
        }),
      );
      throw new Error("initConfig did not throw error");
    } catch (err) {
      t.deepEqual(
        err,
        new ConfigurationError(
          configUtils.getConfigFileRepoFormatInvalidMessage(
            "octo-org/codeql-config@main",
          ),
        ),
      );
    }
  });
});

test("load non-existent input", async (t) => {
  return await withTmpDir(async (tempDir) => {
    const languagesInput = "javascript";
    const configFile = "input";
    t.false(fs.existsSync(path.join(tempDir, configFile)));

    try {
      await configUtils.initConfig(
        createTestInitConfigInputs({
          languagesInput,
          configFile,
          tempDir,
          codeql: getCachedCodeQL(),
          workspacePath: tempDir,
        }),
      );
      throw new Error("initConfig did not throw error");
    } catch (err) {
      t.deepEqual(
        err,
        new ConfigurationError(
          configUtils.getConfigFileDoesNotExistErrorMessage(
            path.join(tempDir, "input"),
          ),
        ),
      );
    }
  });
});

test("load non-empty input", async (t) => {
  return await withTmpDir(async (tempDir) => {
    const codeql = setCodeQL({
      async betterResolveLanguages() {
        return {
          extractors: {
            javascript: [{ extractor_root: "" }],
          },
        };
      },
      async resolveQueries() {
        return {
          byLanguage: {
            javascript: {
              "/foo/a.ql": {},
              "/bar/b.ql": {},
            },
          },
          noDeclaredLanguage: {},
          multipleDeclaredLanguages: {},
        };
      },
      async packDownload(): Promise<PackDownloadOutput> {
        return { packs: [] };
      },
    });

    // Just create a generic config object with non-default values for all fields
    const inputFileContents = `
      name: my config
      disable-default-queries: true
      queries:
        - uses: ./foo
      paths-ignore:
        - a
        - b
      paths:
        - c/d`;

    fs.mkdirSync(path.join(tempDir, "foo"));

    // And the config we expect it to parse to
    const expectedConfig: configUtils.Config = {
      languages: [KnownLanguage.javascript],
      buildMode: BuildMode.None,
      originalUserInput: {
        name: "my config",
        "disable-default-queries": true,
        queries: [{ uses: "./foo" }],
        "paths-ignore": ["a", "b"],
        paths: ["c/d"],
      },
      tempDir,
      codeQLCmd: codeql.getPath(),
      gitHubVersion: githubVersion,
      dbLocation: path.resolve(tempDir, "codeql_databases"),
      debugMode: false,
      debugArtifactName: "my-artifact",
      debugDatabaseName: "my-db",
      augmentationProperties: configUtils.defaultAugmentationProperties,
      trapCaches: {},
      trapCacheDownloadTime: 0,
      dependencyCachingEnabled: CachingKind.None,
    };

    const languagesInput = "javascript";
    const configFilePath = createConfigFile(inputFileContents, tempDir);

    const actualConfig = await configUtils.initConfig(
      createTestInitConfigInputs({
        languagesInput,
        buildModeInput: "none",
        configFile: configFilePath,
        debugArtifactName: "my-artifact",
        debugDatabaseName: "my-db",
        tempDir,
        codeql,
        workspacePath: tempDir,
      }),
    );

    // Should exactly equal the object we constructed earlier
    t.deepEqual(actualConfig, expectedConfig);
  });
});

/**
 * Returns the provided queries, just in the right format for a resolved query
 * This way we can test by seeing which returned items are in the final
 * configuration.
 */
function queriesToResolvedQueryForm(queries: string[]) {
  const dummyResolvedQueries = {};
  for (const q of queries) {
    dummyResolvedQueries[q] = {};
  }
  return {
    byLanguage: {
      javascript: dummyResolvedQueries,
    },
    noDeclaredLanguage: {},
    multipleDeclaredLanguages: {},
  };
}

test("Using config input and file together, config input should be used.", async (t) => {
  return await withTmpDir(async (tempDir) => {
    process.env["RUNNER_TEMP"] = tempDir;
    process.env["GITHUB_WORKSPACE"] = tempDir;

    const inputFileContents = `
      name: my config
      queries:
        - uses: ./foo_file`;
    const configFilePath = createConfigFile(inputFileContents, tempDir);

    const configInput = `
      name: my config
      queries:
        - uses: ./foo
      packs:
        javascript:
          - a/b@1.2.3
        python:
          - c/d@1.2.3
    `;

    fs.mkdirSync(path.join(tempDir, "foo"));

    const resolveQueriesArgs: Array<{
      queries: string[];
      extraSearchPath: string | undefined;
    }> = [];
    const codeql = setCodeQL({
      async betterResolveLanguages() {
        return {
          extractors: {
            javascript: [{ extractor_root: "" }],
            python: [{ extractor_root: "" }],
          },
        };
      },
      async resolveQueries(
        queries: string[],
        extraSearchPath: string | undefined,
      ) {
        resolveQueriesArgs.push({ queries, extraSearchPath });
        return queriesToResolvedQueryForm(queries);
      },
      async packDownload(): Promise<PackDownloadOutput> {
        return { packs: [] };
      },
    });

    // Only JS, python packs will be ignored
    const languagesInput = "javascript";

    const config = await configUtils.initConfig(
      createTestInitConfigInputs({
        languagesInput,
        configFile: configFilePath,
        configInput,
        tempDir,
        codeql,
        workspacePath: tempDir,
      }),
    );

    t.deepEqual(config.originalUserInput, yaml.load(configInput));
  });
});

test("API client used when reading remote config", async (t) => {
  return await withTmpDir(async (tempDir) => {
    const codeql = setCodeQL({
      async betterResolveLanguages() {
        return {
          extractors: {
            javascript: [{ extractor_root: "" }],
          },
        };
      },
      async resolveQueries() {
        return {
          byLanguage: {
            javascript: {
              "foo.ql": {},
            },
          },
          noDeclaredLanguage: {},
          multipleDeclaredLanguages: {},
        };
      },
      async packDownload(): Promise<PackDownloadOutput> {
        return { packs: [] };
      },
    });

    const inputFileContents = `
      name: my config
      disable-default-queries: true
      queries:
        - uses: ./
        - uses: ./foo
        - uses: foo/bar@dev
      paths-ignore:
        - a
        - b
      paths:
        - c/d`;
    const dummyResponse = {
      content: Buffer.from(inputFileContents).toString("base64"),
    };
    const spyGetContents = mockGetContents(dummyResponse);

    // Create checkout directory for remote queries repository
    fs.mkdirSync(path.join(tempDir, "foo/bar/dev"), { recursive: true });

    const configFile = "octo-org/codeql-config/config.yaml@main";
    const languagesInput = "javascript";

    await configUtils.initConfig(
      createTestInitConfigInputs({
        languagesInput,
        configFile,
        tempDir,
        codeql,
        workspacePath: tempDir,
      }),
    );
    t.assert(spyGetContents.called);
  });
});

test("Remote config handles the case where a directory is provided", async (t) => {
  return await withTmpDir(async (tempDir) => {
    const dummyResponse = []; // directories are returned as arrays
    mockGetContents(dummyResponse);

    const repoReference = "octo-org/codeql-config/config.yaml@main";
    try {
      await configUtils.initConfig(
        createTestInitConfigInputs({
          configFile: repoReference,
          tempDir,
          codeql: getCachedCodeQL(),
          workspacePath: tempDir,
        }),
      );
      throw new Error("initConfig did not throw error");
    } catch (err) {
      t.deepEqual(
        err,
        new ConfigurationError(
          configUtils.getConfigFileDirectoryGivenMessage(repoReference),
        ),
      );
    }
  });
});

test("Invalid format of remote config handled correctly", async (t) => {
  return await withTmpDir(async (tempDir) => {
    const dummyResponse = {
      // note no "content" property here
    };
    mockGetContents(dummyResponse);

    const repoReference = "octo-org/codeql-config/config.yaml@main";
    try {
      await configUtils.initConfig(
        createTestInitConfigInputs({
          configFile: repoReference,
          tempDir,
          codeql: getCachedCodeQL(),
          workspacePath: tempDir,
        }),
      );
      throw new Error("initConfig did not throw error");
    } catch (err) {
      t.deepEqual(
        err,
        new ConfigurationError(
          configUtils.getConfigFileFormatInvalidMessage(repoReference),
        ),
      );
    }
  });
});

test("No detected languages", async (t) => {
  return await withTmpDir(async (tempDir) => {
    mockListLanguages([]);
    const codeql = setCodeQL({
      async resolveLanguages() {
        return {};
      },
      async packDownload(): Promise<PackDownloadOutput> {
        return { packs: [] };
      },
    });

    try {
      await configUtils.initConfig(
        createTestInitConfigInputs({
          tempDir,
          codeql,
          workspacePath: tempDir,
        }),
      );
      throw new Error("initConfig did not throw error");
    } catch (err) {
      t.deepEqual(
        err,
        new ConfigurationError(configUtils.getNoLanguagesError()),
      );
    }
  });
});

test("Unknown languages", async (t) => {
  return await withTmpDir(async (tempDir) => {
    const languagesInput = "rubbish,english";

    try {
      await configUtils.initConfig(
        createTestInitConfigInputs({
          languagesInput,
          tempDir,
          codeql: getCachedCodeQL(),
          workspacePath: tempDir,
        }),
      );
      throw new Error("initConfig did not throw error");
    } catch (err) {
      t.deepEqual(
        err,
        new ConfigurationError(
          configUtils.getUnknownLanguagesError(["rubbish", "english"]),
        ),
      );
    }
  });
});

/**
 * Test macro for ensuring the packs block is valid
 */
const parsePacksMacro = test.macro({
  exec: (
    t: ExecutionContext<unknown>,
    packsInput: string,
    languages: Language[],
    expected: configUtils.Packs | undefined,
  ) =>
    t.deepEqual(
      configUtils.parsePacksFromInput(packsInput, languages, false),
      expected,
    ),

  title: (providedTitle = "") => `Parse Packs: ${providedTitle}`,
});

/**
 * Test macro for testing when the packs block is invalid
 */
const parsePacksErrorMacro = test.macro({
  exec: (
    t: ExecutionContext<unknown>,
    packsInput: string,
    languages: Language[],
    expected: RegExp,
  ) =>
    t.throws(
      () => configUtils.parsePacksFromInput(packsInput, languages, false),
      {
        message: expected,
      },
    ),
  title: (providedTitle = "") => `Parse Packs Error: ${providedTitle}`,
});

/**
 * Test macro for testing when the packs block is invalid
 */
const invalidPackNameMacro = test.macro({
  exec: (t: ExecutionContext, name: string) =>
    parsePacksErrorMacro.exec(
      t,
      name,
      [KnownLanguage.cpp],
      new RegExp(`^"${name}" is not a valid pack$`),
    ),
  title: (_providedTitle: string | undefined, arg: string | undefined) =>
    `Invalid pack string: ${arg}`,
});

test("no packs", parsePacksMacro, "", [], undefined);
test("two packs", parsePacksMacro, "a/b,c/d@1.2.3", [KnownLanguage.cpp], {
  [KnownLanguage.cpp]: ["a/b", "c/d@1.2.3"],
});
test(
  "two packs with spaces",
  parsePacksMacro,
  " a/b , c/d@1.2.3 ",
  [KnownLanguage.cpp],
  {
    [KnownLanguage.cpp]: ["a/b", "c/d@1.2.3"],
  },
);
test(
  "two packs with language",
  parsePacksErrorMacro,
  "a/b,c/d@1.2.3",
  [KnownLanguage.cpp, KnownLanguage.java],
  new RegExp(
    "Cannot specify a 'packs' input in a multi-language analysis. " +
      "Use a codeql-config.yml file instead and specify packs by language.",
  ),
);

test(
  "packs with other valid names",
  parsePacksMacro,
  [
    // ranges are ok
    "c/d@1.0",
    "c/d@~1.0.0",
    "c/d@~1.0.0:a/b",
    "c/d@~1.0.0+abc:a/b",
    "c/d@~1.0.0-abc:a/b",
    "c/d:a/b",
    // whitespace is removed
    " c/d      @     ~1.0.0    :    b.qls   ",
    // and it is retained within a path
    " c/d      @     ~1.0.0    :    b/a path with/spaces.qls   ",
    // this is valid. the path is '@'. It will probably fail when passed to the CLI
    "c/d@1.2.3:@",
    // this is valid, too. It will fail if it doesn't match a path
    // (globbing is not done)
    "c/d@1.2.3:+*)_(",
  ].join(","),
  [KnownLanguage.cpp],
  {
    [KnownLanguage.cpp]: [
      "c/d@1.0",
      "c/d@~1.0.0",
      "c/d@~1.0.0:a/b",
      "c/d@~1.0.0+abc:a/b",
      "c/d@~1.0.0-abc:a/b",
      "c/d:a/b",
      "c/d@~1.0.0:b.qls",
      "c/d@~1.0.0:b/a path with/spaces.qls",
      "c/d@1.2.3:@",
      "c/d@1.2.3:+*)_(",
    ],
  },
);

test(invalidPackNameMacro, "c"); // all packs require at least a scope and a name
test(invalidPackNameMacro, "c-/d");
test(invalidPackNameMacro, "-c/d");
test(invalidPackNameMacro, "c/d_d");
test(invalidPackNameMacro, "c/d@@");
test(invalidPackNameMacro, "c/d@1.0.0:");
test(invalidPackNameMacro, "c/d:");
test(invalidPackNameMacro, "c/d:/a");
test(invalidPackNameMacro, "@1.0.0:a");
test(invalidPackNameMacro, "c/d@../a");
test(invalidPackNameMacro, "c/d@b/../a");
test(invalidPackNameMacro, "c/d:z@1");

/**
 * Test macro for pretty printing pack specs
 */
const packSpecPrettyPrintingMacro = test.macro({
  exec: (t: ExecutionContext, packStr: string, packObj: configUtils.Pack) => {
    const parsed = configUtils.parsePacksSpecification(packStr);
    t.deepEqual(parsed, packObj, "parsed pack spec is correct");
    const stringified = prettyPrintPack(packObj);
    t.deepEqual(
      stringified,
      packStr.trim(),
      "pretty-printed pack spec is correct",
    );

    t.deepEqual(
      configUtils.validatePackSpecification(packStr),
      packStr.trim(),
      "pack spec is valid",
    );
  },
  title: (
    _providedTitle: string | undefined,
    packStr: string,
    // eslint-disable-next-line @typescript-eslint/no-unused-vars
    _packObj: configUtils.Pack,
  ) => `Prettyprint pack spec: '${packStr}'`,
});

test(packSpecPrettyPrintingMacro, "a/b", {
  name: "a/b",
  version: undefined,
  path: undefined,
});
test(packSpecPrettyPrintingMacro, "a/b@~1.2.3", {
  name: "a/b",
  version: "~1.2.3",
  path: undefined,
});
test(packSpecPrettyPrintingMacro, "a/b@~1.2.3:abc/def", {
  name: "a/b",
  version: "~1.2.3",
  path: "abc/def",
});
test(packSpecPrettyPrintingMacro, "a/b:abc/def", {
  name: "a/b",
  version: undefined,
  path: "abc/def",
});
test(packSpecPrettyPrintingMacro, "    a/b:abc/def    ", {
  name: "a/b",
  version: undefined,
  path: "abc/def",
});

const mockLogger = getRunnerLogger(true);

const calculateAugmentationMacro = test.macro({
  exec: async (
    t: ExecutionContext,
    _title: string,
    rawPacksInput: string | undefined,
    rawQueriesInput: string | undefined,
    rawQualityQueriesInput: string | undefined,
    languages: Language[],
    expectedAugmentationProperties: configUtils.AugmentationProperties,
  ) => {
    const actualAugmentationProperties =
      await configUtils.calculateAugmentation(
        rawPacksInput,
        rawQueriesInput,
        rawQualityQueriesInput,
        languages,
      );
    t.deepEqual(actualAugmentationProperties, expectedAugmentationProperties);
  },
  title: (_, title) => `Calculate Augmentation: ${title}`,
});

test(
  calculateAugmentationMacro,
  "All empty",
  undefined,
  undefined,
<<<<<<< HEAD
  [KnownLanguage.javascript],
=======
  undefined,
  [Language.javascript],
>>>>>>> 7273f08c
  {
    ...configUtils.defaultAugmentationProperties,
  },
);

test(
  calculateAugmentationMacro,
  "With queries",
  undefined,
  " a, b , c, d",
<<<<<<< HEAD
  [KnownLanguage.javascript],
=======
  undefined,
  [Language.javascript],
>>>>>>> 7273f08c
  {
    ...configUtils.defaultAugmentationProperties,
    queriesInput: [{ uses: "a" }, { uses: "b" }, { uses: "c" }, { uses: "d" }],
  },
);

test(
  calculateAugmentationMacro,
  "With queries combining",
  undefined,
  "   +   a, b , c, d ",
<<<<<<< HEAD
  [KnownLanguage.javascript],
=======
  undefined,
  [Language.javascript],
>>>>>>> 7273f08c
  {
    ...configUtils.defaultAugmentationProperties,
    queriesInputCombines: true,
    queriesInput: [{ uses: "a" }, { uses: "b" }, { uses: "c" }, { uses: "d" }],
  },
);

test(
  calculateAugmentationMacro,
  "With quality queries",
  undefined,
  undefined,
  " a, b , c, d",
  [Language.javascript],
  {
    ...configUtils.defaultAugmentationProperties,
    qualityQueriesInput: [
      { uses: "a" },
      { uses: "b" },
      { uses: "c" },
      { uses: "d" },
    ],
  },
);

test(
  calculateAugmentationMacro,
  "With security and quality queries",
  undefined,
  " a, b , c, d",
  "e, f , g,h",
  [Language.javascript],
  {
    ...configUtils.defaultAugmentationProperties,
    queriesInput: [{ uses: "a" }, { uses: "b" }, { uses: "c" }, { uses: "d" }],
    qualityQueriesInput: [
      { uses: "e" },
      { uses: "f" },
      { uses: "g" },
      { uses: "h" },
    ],
  },
);

test(
  calculateAugmentationMacro,
  "With packs",
  "   codeql/a , codeql/b   , codeql/c  , codeql/d  ",
  undefined,
<<<<<<< HEAD
  [KnownLanguage.javascript],
=======
  undefined,
  [Language.javascript],
>>>>>>> 7273f08c
  {
    ...configUtils.defaultAugmentationProperties,
    packsInput: ["codeql/a", "codeql/b", "codeql/c", "codeql/d"],
  },
);

test(
  calculateAugmentationMacro,
  "With packs combining",
  "   +   codeql/a, codeql/b, codeql/c, codeql/d",
  undefined,
<<<<<<< HEAD
  [KnownLanguage.javascript],
=======
  undefined,
  [Language.javascript],
>>>>>>> 7273f08c
  {
    ...configUtils.defaultAugmentationProperties,
    packsInputCombines: true,
    packsInput: ["codeql/a", "codeql/b", "codeql/c", "codeql/d"],
  },
);

const calculateAugmentationErrorMacro = test.macro({
  exec: async (
    t: ExecutionContext,
    _title: string,
    rawPacksInput: string | undefined,
    rawQueriesInput: string | undefined,
    rawQualityQueriesInput: string | undefined,
    languages: Language[],
    expectedError: RegExp | string,
  ) => {
    await t.throwsAsync(
      () =>
        configUtils.calculateAugmentation(
          rawPacksInput,
          rawQueriesInput,
          rawQualityQueriesInput,
          languages,
        ),
      { message: expectedError },
    );
  },
  title: (_, title) => `Calculate Augmentation Error: ${title}`,
});

test(
  calculateAugmentationErrorMacro,
  "Plus (+) with nothing else (queries)",
  undefined,
  "   +   ",
<<<<<<< HEAD
  [KnownLanguage.javascript],
=======
  undefined,
  [Language.javascript],
>>>>>>> 7273f08c
  /The workflow property "queries" is invalid/,
);

test(
  calculateAugmentationErrorMacro,
  "Plus (+) with nothing else (packs)",
  "   +   ",
  undefined,
<<<<<<< HEAD
  [KnownLanguage.javascript],
=======
  undefined,
  [Language.javascript],
>>>>>>> 7273f08c
  /The workflow property "packs" is invalid/,
);

test(
  calculateAugmentationErrorMacro,
  "Packs input with multiple languages",
  "   +  a/b, c/d ",
  undefined,
<<<<<<< HEAD
  [KnownLanguage.javascript, KnownLanguage.java],
=======
  undefined,
  [Language.javascript, Language.java],
>>>>>>> 7273f08c
  /Cannot specify a 'packs' input in a multi-language analysis/,
);

test(
  calculateAugmentationErrorMacro,
  "Packs input with no languages",
  "   +  a/b, c/d ",
  undefined,
  undefined,
  [],
  /No languages specified/,
);

test(
  calculateAugmentationErrorMacro,
  "Invalid packs",
  " a-pack-without-a-scope ",
  undefined,
<<<<<<< HEAD
  [KnownLanguage.javascript],
=======
  undefined,
  [Language.javascript],
>>>>>>> 7273f08c
  /"a-pack-without-a-scope" is not a valid pack/,
);

test("no generateRegistries when registries is undefined", async (t) => {
  return await withTmpDir(async (tmpDir) => {
    const registriesInput = undefined;
    const logger = getRunnerLogger(true);
    const { registriesAuthTokens, qlconfigFile } =
      await configUtils.generateRegistries(registriesInput, tmpDir, logger);

    t.is(registriesAuthTokens, undefined);
    t.is(qlconfigFile, undefined);
  });
});

test("generateRegistries prefers original CODEQL_REGISTRIES_AUTH", async (t) => {
  return await withTmpDir(async (tmpDir) => {
    process.env.CODEQL_REGISTRIES_AUTH = "original";
    const registriesInput = yaml.dump([
      {
        url: "http://ghcr.io",
        packages: ["codeql/*", "codeql-testing/*"],
        token: "not-a-token",
      },
    ]);
    const logger = getRunnerLogger(true);
    const { registriesAuthTokens, qlconfigFile } =
      await configUtils.generateRegistries(registriesInput, tmpDir, logger);

    t.is(registriesAuthTokens, "original");
    t.is(qlconfigFile, path.join(tmpDir, "qlconfig.yml"));
  });
});

// getLanguages

const mockRepositoryNwo = parseRepositoryNwo("owner/repo");
// eslint-disable-next-line github/array-foreach
[
  {
    name: "languages from input",
    languagesInput: "jAvAscript, \n jaVa",
    languagesInRepository: ["SwiFt", "other"],
    expectedLanguages: ["javascript", "java"],
    expectedApiCall: false,
  },
  {
    name: "languages from github api",
    languagesInput: "",
    languagesInRepository: ["  jAvAscript\n \t", " jaVa", "SwiFt", "other"],
    expectedLanguages: ["javascript", "java"],
    expectedApiCall: true,
  },
  {
    name: "aliases from input",
    languagesInput: "  typEscript\n \t, C#, c , KoTlin",
    languagesInRepository: ["SwiFt", "other"],
    expectedLanguages: ["javascript", "csharp", "cpp", "java"],
    expectedApiCall: false,
  },
  {
    name: "duplicate languages from input",
    languagesInput: "jAvAscript, \n jaVa, kotlin, typescript",
    languagesInRepository: ["SwiFt", "other"],
    expectedLanguages: ["javascript", "java"],
    expectedApiCall: false,
  },
  {
    name: "aliases from github api",
    languagesInput: "",
    languagesInRepository: ["  typEscript\n \t", " C#", "c", "other"],
    expectedLanguages: ["javascript", "csharp", "cpp"],
    expectedApiCall: true,
  },
  {
    name: "no languages",
    languagesInput: "",
    languagesInRepository: [],
    expectedApiCall: true,
    expectedError: configUtils.getNoLanguagesError(),
  },
  {
    name: "unrecognized languages from input",
    languagesInput: "a, b, c, javascript",
    languagesInRepository: [],
    expectedApiCall: false,
    expectedError: configUtils.getUnknownLanguagesError(["a", "b"]),
  },
].forEach((args) => {
  test(`getLanguages: ${args.name}`, async (t) => {
    const mockRequest = mockLanguagesInRepo(args.languagesInRepository);
    const stubExtractorEntry = {
      extractor_root: "",
    };
    const codeQL = setCodeQL({
      betterResolveLanguages: () =>
        Promise.resolve({
          aliases: {
            "c#": KnownLanguage.csharp,
            c: KnownLanguage.cpp,
            kotlin: KnownLanguage.java,
            typescript: KnownLanguage.javascript,
          },
          extractors: {
            cpp: [stubExtractorEntry],
            csharp: [stubExtractorEntry],
            java: [stubExtractorEntry],
            javascript: [stubExtractorEntry],
            python: [stubExtractorEntry],
          },
        }),
    });

    if (args.expectedLanguages) {
      // happy path
      const actualLanguages = await configUtils.getLanguages(
        codeQL,
        args.languagesInput,
        mockRepositoryNwo,
        mockLogger,
      );

      t.deepEqual(actualLanguages.sort(), args.expectedLanguages.sort());
    } else {
      // there is an error
      await t.throwsAsync(
        async () =>
          await configUtils.getLanguages(
            codeQL,
            args.languagesInput,
            mockRepositoryNwo,
            mockLogger,
          ),
        { message: args.expectedError },
      );
    }
    t.deepEqual(mockRequest.called, args.expectedApiCall);
  });
});

for (const { displayName, language, feature } of [
  {
    displayName: "Java",
    language: KnownLanguage.java,
    feature: Feature.DisableJavaBuildlessEnabled,
  },
  {
    displayName: "C#",
    language: KnownLanguage.csharp,
    feature: Feature.DisableCsharpBuildless,
  },
]) {
  test(`Build mode not overridden when disable ${displayName} buildless feature flag disabled`, async (t) => {
    const messages: LoggedMessage[] = [];
    const buildMode = await configUtils.parseBuildModeInput(
      "none",
      [language],
      createFeatures([]),
      getRecordingLogger(messages),
    );
    t.is(buildMode, BuildMode.None);
    t.deepEqual(messages, []);
  });

  test(`Build mode not overridden for other languages when disable ${displayName} buildless feature flag enabled`, async (t) => {
    const messages: LoggedMessage[] = [];
    const buildMode = await configUtils.parseBuildModeInput(
      "none",
      [KnownLanguage.python],
      createFeatures([feature]),
      getRecordingLogger(messages),
    );
    t.is(buildMode, BuildMode.None);
    t.deepEqual(messages, []);
  });

  test(`Build mode overridden when analyzing ${displayName} and disable ${displayName} buildless feature flag enabled`, async (t) => {
    const messages: LoggedMessage[] = [];
    const buildMode = await configUtils.parseBuildModeInput(
      "none",
      [language],
      createFeatures([feature]),
      getRecordingLogger(messages),
    );
    t.is(buildMode, BuildMode.Autobuild);
    t.deepEqual(messages, [
      {
        message: `Scanning ${displayName} code without a build is temporarily unavailable. Falling back to 'autobuild' build mode.`,
        type: "warning",
      },
    ]);
  });
}

interface OverlayDatabaseModeTestSetup {
  overlayDatabaseEnvVar: string | undefined;
  features: Feature[];
  isPullRequest: boolean;
  isDefaultBranch: boolean;
  repositoryOwner: string;
  buildMode: BuildMode | undefined;
  languages: Language[];
  codeqlVersion: string;
  gitRoot: string | undefined;
  codeScanningConfig: configUtils.UserConfig;
}

const defaultOverlayDatabaseModeTestSetup: OverlayDatabaseModeTestSetup = {
  overlayDatabaseEnvVar: undefined,
  features: [],
  isPullRequest: false,
  isDefaultBranch: false,
  repositoryOwner: "github",
  buildMode: BuildMode.None,
  languages: [Language.javascript],
  codeqlVersion: "2.21.0",
  gitRoot: "/some/git/root",
  codeScanningConfig: {},
};

const getOverlayDatabaseModeMacro = test.macro({
  exec: async (
    t: ExecutionContext,
    _title: string,
    setupOverrides: Partial<OverlayDatabaseModeTestSetup>,
    expected: {
      overlayDatabaseMode: OverlayDatabaseMode;
      useOverlayDatabaseCaching: boolean;
    },
  ) => {
    return await withTmpDir(async (tempDir) => {
      const messages: LoggedMessage[] = [];
      const logger = getRecordingLogger(messages);

      // Save the original environment
      const originalEnv = { ...process.env };

      try {
        const setup = {
          ...defaultOverlayDatabaseModeTestSetup,
          ...setupOverrides,
        };

        // Set up environment variable if specified
        delete process.env.CODEQL_OVERLAY_DATABASE_MODE;
        if (setup.overlayDatabaseEnvVar !== undefined) {
          process.env.CODEQL_OVERLAY_DATABASE_MODE =
            setup.overlayDatabaseEnvVar;
        }

        // Mock feature flags
        const features = createFeatures(setup.features);

        // Mock isAnalyzingPullRequest function
        sinon
          .stub(actionsUtil, "isAnalyzingPullRequest")
          .returns(setup.isPullRequest);

        // Mock repository owner
        const repository = {
          owner: setup.repositoryOwner,
          repo: "test-repo",
        };

        // Set up CodeQL mock
        const codeql = mockCodeQLVersion(setup.codeqlVersion);

        // Mock git root detection
        if (setup.gitRoot !== undefined) {
          sinon.stub(gitUtils, "getGitRoot").resolves(setup.gitRoot);
        }

        // Mock default branch detection
        sinon
          .stub(gitUtils, "isAnalyzingDefaultBranch")
          .resolves(setup.isDefaultBranch);

        const result = await configUtils.getOverlayDatabaseMode(
          codeql,
          repository,
          features,
          setup.languages,
          tempDir, // sourceRoot
          setup.buildMode,
          setup.codeScanningConfig,
          logger,
        );

        t.deepEqual(result, expected);
      } finally {
        // Restore the original environment
        process.env = originalEnv;
      }
    });
  },
  title: (_, title) => `getOverlayDatabaseMode: ${title}`,
});

test(
  getOverlayDatabaseModeMacro,
  "Environment variable override - Overlay",
  {
    overlayDatabaseEnvVar: "overlay",
  },
  {
    overlayDatabaseMode: OverlayDatabaseMode.Overlay,
    useOverlayDatabaseCaching: false,
  },
);

test(
  getOverlayDatabaseModeMacro,
  "Environment variable override - OverlayBase",
  {
    overlayDatabaseEnvVar: "overlay-base",
  },
  {
    overlayDatabaseMode: OverlayDatabaseMode.OverlayBase,
    useOverlayDatabaseCaching: false,
  },
);

test(
  getOverlayDatabaseModeMacro,
  "Environment variable override - None",
  {
    overlayDatabaseEnvVar: "none",
  },
  {
    overlayDatabaseMode: OverlayDatabaseMode.None,
    useOverlayDatabaseCaching: false,
  },
);

test(
  getOverlayDatabaseModeMacro,
  "Ignore invalid environment variable",
  {
    overlayDatabaseEnvVar: "invalid-mode",
  },
  {
    overlayDatabaseMode: OverlayDatabaseMode.None,
    useOverlayDatabaseCaching: false,
  },
);

test(
  getOverlayDatabaseModeMacro,
  "Ignore feature flag when analyzing non-default branch",
  {
    languages: [Language.javascript],
    features: [Feature.OverlayAnalysis, Feature.OverlayAnalysisJavascript],
  },
  {
    overlayDatabaseMode: OverlayDatabaseMode.None,
    useOverlayDatabaseCaching: false,
  },
);

test(
  getOverlayDatabaseModeMacro,
  "Overlay-base database on default branch when feature enabled",
  {
    languages: [Language.javascript],
    features: [Feature.OverlayAnalysis, Feature.OverlayAnalysisJavascript],
    isDefaultBranch: true,
  },
  {
    overlayDatabaseMode: OverlayDatabaseMode.OverlayBase,
    useOverlayDatabaseCaching: true,
  },
);

test(
  getOverlayDatabaseModeMacro,
  "Overlay-base database on default branch when feature enabled with custom analysis",
  {
    languages: [Language.javascript],
    features: [Feature.OverlayAnalysis, Feature.OverlayAnalysisJavascript],
    codeScanningConfig: {
      packs: ["some-custom-pack@1.0.0"],
    } as configUtils.UserConfig,
    isDefaultBranch: true,
  },
  {
    overlayDatabaseMode: OverlayDatabaseMode.OverlayBase,
    useOverlayDatabaseCaching: true,
  },
);

test(
  getOverlayDatabaseModeMacro,
  "Overlay-base database on default branch when code-scanning feature enabled",
  {
    languages: [Language.javascript],
    features: [
      Feature.OverlayAnalysis,
      Feature.OverlayAnalysisCodeScanningJavascript,
    ],
    isDefaultBranch: true,
  },
  {
    overlayDatabaseMode: OverlayDatabaseMode.OverlayBase,
    useOverlayDatabaseCaching: true,
  },
);

test(
  getOverlayDatabaseModeMacro,
  "No overlay-base database on default branch when code-scanning feature enabled with disable-default-queries",
  {
    languages: [Language.javascript],
    features: [
      Feature.OverlayAnalysis,
      Feature.OverlayAnalysisCodeScanningJavascript,
    ],
    codeScanningConfig: {
      "disable-default-queries": true,
    } as configUtils.UserConfig,
    isDefaultBranch: true,
  },
  {
    overlayDatabaseMode: OverlayDatabaseMode.None,
    useOverlayDatabaseCaching: false,
  },
);

test(
  getOverlayDatabaseModeMacro,
  "No overlay-base database on default branch when code-scanning feature enabled with packs",
  {
    languages: [Language.javascript],
    features: [
      Feature.OverlayAnalysis,
      Feature.OverlayAnalysisCodeScanningJavascript,
    ],
    codeScanningConfig: {
      packs: ["some-custom-pack@1.0.0"],
    } as configUtils.UserConfig,
    isDefaultBranch: true,
  },
  {
    overlayDatabaseMode: OverlayDatabaseMode.None,
    useOverlayDatabaseCaching: false,
  },
);

test(
  getOverlayDatabaseModeMacro,
  "No overlay-base database on default branch when code-scanning feature enabled with queries",
  {
    languages: [Language.javascript],
    features: [
      Feature.OverlayAnalysis,
      Feature.OverlayAnalysisCodeScanningJavascript,
    ],
    codeScanningConfig: {
      queries: [{ uses: "some-query.ql" }],
    } as configUtils.UserConfig,
    isDefaultBranch: true,
  },
  {
    overlayDatabaseMode: OverlayDatabaseMode.None,
    useOverlayDatabaseCaching: false,
  },
);

test(
  getOverlayDatabaseModeMacro,
  "No overlay-base database on default branch when code-scanning feature enabled with query-filters",
  {
    languages: [Language.javascript],
    features: [
      Feature.OverlayAnalysis,
      Feature.OverlayAnalysisCodeScanningJavascript,
    ],
    codeScanningConfig: {
      "query-filters": [{ include: { "security-severity": "high" } }],
    } as configUtils.UserConfig,
    isDefaultBranch: true,
  },
  {
    overlayDatabaseMode: OverlayDatabaseMode.None,
    useOverlayDatabaseCaching: false,
  },
);

test(
  getOverlayDatabaseModeMacro,
  "No overlay-base database on default branch when only language-specific feature enabled",
  {
    languages: [Language.javascript],
    features: [Feature.OverlayAnalysisJavascript],
    isDefaultBranch: true,
  },
  {
    overlayDatabaseMode: OverlayDatabaseMode.None,
    useOverlayDatabaseCaching: false,
  },
);

test(
  getOverlayDatabaseModeMacro,
  "No overlay-base database on default branch when only code-scanning feature enabled",
  {
    languages: [Language.javascript],
    features: [Feature.OverlayAnalysisCodeScanningJavascript],
    isDefaultBranch: true,
  },
  {
    overlayDatabaseMode: OverlayDatabaseMode.None,
    useOverlayDatabaseCaching: false,
  },
);

test(
  getOverlayDatabaseModeMacro,
  "No overlay-base database on default branch when language-specific feature disabled",
  {
    languages: [Language.javascript],
    features: [Feature.OverlayAnalysis],
    isDefaultBranch: true,
  },
  {
    overlayDatabaseMode: OverlayDatabaseMode.None,
    useOverlayDatabaseCaching: false,
  },
);

test(
  getOverlayDatabaseModeMacro,
  "Overlay analysis on PR when feature enabled",
  {
    languages: [Language.javascript],
    features: [Feature.OverlayAnalysis, Feature.OverlayAnalysisJavascript],
    isPullRequest: true,
  },
  {
    overlayDatabaseMode: OverlayDatabaseMode.Overlay,
    useOverlayDatabaseCaching: true,
  },
);

test(
  getOverlayDatabaseModeMacro,
  "Overlay analysis on PR when feature enabled with custom analysis",
  {
    languages: [Language.javascript],
    features: [Feature.OverlayAnalysis, Feature.OverlayAnalysisJavascript],
    codeScanningConfig: {
      packs: ["some-custom-pack@1.0.0"],
    } as configUtils.UserConfig,
    isPullRequest: true,
  },
  {
    overlayDatabaseMode: OverlayDatabaseMode.Overlay,
    useOverlayDatabaseCaching: true,
  },
);

test(
  getOverlayDatabaseModeMacro,
  "Overlay analysis on PR when code-scanning feature enabled",
  {
    languages: [Language.javascript],
    features: [
      Feature.OverlayAnalysis,
      Feature.OverlayAnalysisCodeScanningJavascript,
    ],
    isPullRequest: true,
  },
  {
    overlayDatabaseMode: OverlayDatabaseMode.Overlay,
    useOverlayDatabaseCaching: true,
  },
);

test(
  getOverlayDatabaseModeMacro,
  "No overlay analysis on PR when code-scanning feature enabled with disable-default-queries",
  {
    languages: [Language.javascript],
    features: [
      Feature.OverlayAnalysis,
      Feature.OverlayAnalysisCodeScanningJavascript,
    ],
    codeScanningConfig: {
      "disable-default-queries": true,
    } as configUtils.UserConfig,
    isPullRequest: true,
  },
  {
    overlayDatabaseMode: OverlayDatabaseMode.None,
    useOverlayDatabaseCaching: false,
  },
);

test(
  getOverlayDatabaseModeMacro,
  "No overlay analysis on PR when code-scanning feature enabled with packs",
  {
    languages: [Language.javascript],
    features: [
      Feature.OverlayAnalysis,
      Feature.OverlayAnalysisCodeScanningJavascript,
    ],
    codeScanningConfig: {
      packs: ["some-custom-pack@1.0.0"],
    } as configUtils.UserConfig,
    isPullRequest: true,
  },
  {
    overlayDatabaseMode: OverlayDatabaseMode.None,
    useOverlayDatabaseCaching: false,
  },
);

test(
  getOverlayDatabaseModeMacro,
  "No overlay analysis on PR when code-scanning feature enabled with queries",
  {
    languages: [Language.javascript],
    features: [
      Feature.OverlayAnalysis,
      Feature.OverlayAnalysisCodeScanningJavascript,
    ],
    codeScanningConfig: {
      queries: [{ uses: "some-query.ql" }],
    } as configUtils.UserConfig,
    isPullRequest: true,
  },
  {
    overlayDatabaseMode: OverlayDatabaseMode.None,
    useOverlayDatabaseCaching: false,
  },
);

test(
  getOverlayDatabaseModeMacro,
  "No overlay analysis on PR when code-scanning feature enabled with query-filters",
  {
    languages: [Language.javascript],
    features: [
      Feature.OverlayAnalysis,
      Feature.OverlayAnalysisCodeScanningJavascript,
    ],
    codeScanningConfig: {
      "query-filters": [{ include: { "security-severity": "high" } }],
    } as configUtils.UserConfig,
    isPullRequest: true,
  },
  {
    overlayDatabaseMode: OverlayDatabaseMode.None,
    useOverlayDatabaseCaching: false,
  },
);

test(
  getOverlayDatabaseModeMacro,
  "No overlay analysis on PR when only language-specific feature enabled",
  {
    languages: [Language.javascript],
    features: [Feature.OverlayAnalysisJavascript],
    isPullRequest: true,
  },
  {
    overlayDatabaseMode: OverlayDatabaseMode.None,
    useOverlayDatabaseCaching: false,
  },
);

test(
  getOverlayDatabaseModeMacro,
  "No overlay analysis on PR when only code-scanning feature enabled",
  {
    languages: [Language.javascript],
    features: [Feature.OverlayAnalysisCodeScanningJavascript],
    isPullRequest: true,
  },
  {
    overlayDatabaseMode: OverlayDatabaseMode.None,
    useOverlayDatabaseCaching: false,
  },
);

test(
  getOverlayDatabaseModeMacro,
  "No overlay analysis on PR when language-specific feature disabled",
  {
    languages: [Language.javascript],
    features: [Feature.OverlayAnalysis],
    isPullRequest: true,
  },
  {
    overlayDatabaseMode: OverlayDatabaseMode.None,
    useOverlayDatabaseCaching: false,
  },
);

test(
  getOverlayDatabaseModeMacro,
  "Overlay PR analysis by env for dsp-testing",
  {
    overlayDatabaseEnvVar: "overlay",
    repositoryOwner: "dsp-testing",
  },
  {
    overlayDatabaseMode: OverlayDatabaseMode.Overlay,
    useOverlayDatabaseCaching: false,
  },
);

test(
  getOverlayDatabaseModeMacro,
  "Overlay PR analysis by env for other-org",
  {
    overlayDatabaseEnvVar: "overlay",
    repositoryOwner: "other-org",
  },
  {
    overlayDatabaseMode: OverlayDatabaseMode.Overlay,
    useOverlayDatabaseCaching: false,
  },
);

test(
  getOverlayDatabaseModeMacro,
  "Overlay PR analysis by feature flag for dsp-testing",
  {
    languages: [Language.javascript],
    features: [Feature.OverlayAnalysis, Feature.OverlayAnalysisJavascript],
    isPullRequest: true,
    repositoryOwner: "dsp-testing",
  },
  {
    overlayDatabaseMode: OverlayDatabaseMode.Overlay,
    useOverlayDatabaseCaching: true,
  },
);

test(
  getOverlayDatabaseModeMacro,
  "No overlay PR analysis by feature flag for other-org",
  {
    languages: [Language.javascript],
    features: [Feature.OverlayAnalysis, Feature.OverlayAnalysisJavascript],
    isPullRequest: true,
    repositoryOwner: "other-org",
  },
  {
    overlayDatabaseMode: OverlayDatabaseMode.None,
    useOverlayDatabaseCaching: false,
  },
);

test(
  getOverlayDatabaseModeMacro,
  "Fallback due to autobuild with traced language",
  {
    overlayDatabaseEnvVar: "overlay",
    buildMode: BuildMode.Autobuild,
    languages: [Language.java],
  },
  {
    overlayDatabaseMode: OverlayDatabaseMode.None,
    useOverlayDatabaseCaching: false,
  },
);

test(
  getOverlayDatabaseModeMacro,
  "Fallback due to no build mode with traced language",
  {
    overlayDatabaseEnvVar: "overlay",
    buildMode: undefined,
    languages: [Language.java],
  },
  {
    overlayDatabaseMode: OverlayDatabaseMode.None,
    useOverlayDatabaseCaching: false,
  },
);

test(
  getOverlayDatabaseModeMacro,
  "Fallback due to old CodeQL version",
  {
    overlayDatabaseEnvVar: "overlay",
    codeqlVersion: "2.14.0",
  },
  {
    overlayDatabaseMode: OverlayDatabaseMode.None,
    useOverlayDatabaseCaching: false,
  },
);

test(
  getOverlayDatabaseModeMacro,
  "Fallback due to missing git root",
  {
    overlayDatabaseEnvVar: "overlay",
    gitRoot: undefined,
  },
  {
    overlayDatabaseMode: OverlayDatabaseMode.None,
    useOverlayDatabaseCaching: false,
  },
);

// Exercise language-specific overlay analysis features code paths
for (const language in Language) {
  test(
    getOverlayDatabaseModeMacro,
    `Check default overlay analysis feature for ${language}`,
    {
      languages: [language as Language],
      features: [Feature.OverlayAnalysis],
      isPullRequest: true,
    },
    {
      overlayDatabaseMode: OverlayDatabaseMode.None,
      useOverlayDatabaseCaching: false,
    },
  );
}<|MERGE_RESOLUTION|>--- conflicted
+++ resolved
@@ -17,12 +17,8 @@
 } from "./codeql";
 import * as configUtils from "./config-utils";
 import { Feature } from "./feature-flags";
-<<<<<<< HEAD
+import * as gitUtils from "./git-utils";
 import { KnownLanguage, Language } from "./languages";
-=======
-import * as gitUtils from "./git-utils";
-import { Language } from "./languages";
->>>>>>> 7273f08c
 import { getRunnerLogger } from "./logging";
 import { OverlayDatabaseMode } from "./overlay-database-utils";
 import { parseRepositoryNwo } from "./repository";
@@ -875,12 +871,8 @@
   "All empty",
   undefined,
   undefined,
-<<<<<<< HEAD
+  undefined,
   [KnownLanguage.javascript],
-=======
-  undefined,
-  [Language.javascript],
->>>>>>> 7273f08c
   {
     ...configUtils.defaultAugmentationProperties,
   },
@@ -891,12 +883,8 @@
   "With queries",
   undefined,
   " a, b , c, d",
-<<<<<<< HEAD
+  undefined,
   [KnownLanguage.javascript],
-=======
-  undefined,
-  [Language.javascript],
->>>>>>> 7273f08c
   {
     ...configUtils.defaultAugmentationProperties,
     queriesInput: [{ uses: "a" }, { uses: "b" }, { uses: "c" }, { uses: "d" }],
@@ -908,12 +896,8 @@
   "With queries combining",
   undefined,
   "   +   a, b , c, d ",
-<<<<<<< HEAD
+  undefined,
   [KnownLanguage.javascript],
-=======
-  undefined,
-  [Language.javascript],
->>>>>>> 7273f08c
   {
     ...configUtils.defaultAugmentationProperties,
     queriesInputCombines: true,
@@ -927,7 +911,7 @@
   undefined,
   undefined,
   " a, b , c, d",
-  [Language.javascript],
+  [KnownLanguage.javascript],
   {
     ...configUtils.defaultAugmentationProperties,
     qualityQueriesInput: [
@@ -945,7 +929,7 @@
   undefined,
   " a, b , c, d",
   "e, f , g,h",
-  [Language.javascript],
+  [KnownLanguage.javascript],
   {
     ...configUtils.defaultAugmentationProperties,
     queriesInput: [{ uses: "a" }, { uses: "b" }, { uses: "c" }, { uses: "d" }],
@@ -963,12 +947,8 @@
   "With packs",
   "   codeql/a , codeql/b   , codeql/c  , codeql/d  ",
   undefined,
-<<<<<<< HEAD
+  undefined,
   [KnownLanguage.javascript],
-=======
-  undefined,
-  [Language.javascript],
->>>>>>> 7273f08c
   {
     ...configUtils.defaultAugmentationProperties,
     packsInput: ["codeql/a", "codeql/b", "codeql/c", "codeql/d"],
@@ -980,12 +960,8 @@
   "With packs combining",
   "   +   codeql/a, codeql/b, codeql/c, codeql/d",
   undefined,
-<<<<<<< HEAD
+  undefined,
   [KnownLanguage.javascript],
-=======
-  undefined,
-  [Language.javascript],
->>>>>>> 7273f08c
   {
     ...configUtils.defaultAugmentationProperties,
     packsInputCombines: true,
@@ -1022,12 +998,8 @@
   "Plus (+) with nothing else (queries)",
   undefined,
   "   +   ",
-<<<<<<< HEAD
+  undefined,
   [KnownLanguage.javascript],
-=======
-  undefined,
-  [Language.javascript],
->>>>>>> 7273f08c
   /The workflow property "queries" is invalid/,
 );
 
@@ -1036,12 +1008,8 @@
   "Plus (+) with nothing else (packs)",
   "   +   ",
   undefined,
-<<<<<<< HEAD
+  undefined,
   [KnownLanguage.javascript],
-=======
-  undefined,
-  [Language.javascript],
->>>>>>> 7273f08c
   /The workflow property "packs" is invalid/,
 );
 
@@ -1050,12 +1018,8 @@
   "Packs input with multiple languages",
   "   +  a/b, c/d ",
   undefined,
-<<<<<<< HEAD
+  undefined,
   [KnownLanguage.javascript, KnownLanguage.java],
-=======
-  undefined,
-  [Language.javascript, Language.java],
->>>>>>> 7273f08c
   /Cannot specify a 'packs' input in a multi-language analysis/,
 );
 
@@ -1074,12 +1038,8 @@
   "Invalid packs",
   " a-pack-without-a-scope ",
   undefined,
-<<<<<<< HEAD
+  undefined,
   [KnownLanguage.javascript],
-=======
-  undefined,
-  [Language.javascript],
->>>>>>> 7273f08c
   /"a-pack-without-a-scope" is not a valid pack/,
 );
 
@@ -1294,7 +1254,7 @@
   isDefaultBranch: false,
   repositoryOwner: "github",
   buildMode: BuildMode.None,
-  languages: [Language.javascript],
+  languages: [KnownLanguage.javascript],
   codeqlVersion: "2.21.0",
   gitRoot: "/some/git/root",
   codeScanningConfig: {},
@@ -1347,6 +1307,13 @@
         // Set up CodeQL mock
         const codeql = mockCodeQLVersion(setup.codeqlVersion);
 
+        // Mock traced languages
+        sinon
+          .stub(codeql, "isTracedLanguage")
+          .callsFake(async (lang: Language) => {
+            return [KnownLanguage.java].includes(lang as KnownLanguage);
+          });
+
         // Mock git root detection
         if (setup.gitRoot !== undefined) {
           sinon.stub(gitUtils, "getGitRoot").resolves(setup.gitRoot);
@@ -1430,7 +1397,7 @@
   getOverlayDatabaseModeMacro,
   "Ignore feature flag when analyzing non-default branch",
   {
-    languages: [Language.javascript],
+    languages: [KnownLanguage.javascript],
     features: [Feature.OverlayAnalysis, Feature.OverlayAnalysisJavascript],
   },
   {
@@ -1443,7 +1410,7 @@
   getOverlayDatabaseModeMacro,
   "Overlay-base database on default branch when feature enabled",
   {
-    languages: [Language.javascript],
+    languages: [KnownLanguage.javascript],
     features: [Feature.OverlayAnalysis, Feature.OverlayAnalysisJavascript],
     isDefaultBranch: true,
   },
@@ -1457,7 +1424,7 @@
   getOverlayDatabaseModeMacro,
   "Overlay-base database on default branch when feature enabled with custom analysis",
   {
-    languages: [Language.javascript],
+    languages: [KnownLanguage.javascript],
     features: [Feature.OverlayAnalysis, Feature.OverlayAnalysisJavascript],
     codeScanningConfig: {
       packs: ["some-custom-pack@1.0.0"],
@@ -1474,7 +1441,7 @@
   getOverlayDatabaseModeMacro,
   "Overlay-base database on default branch when code-scanning feature enabled",
   {
-    languages: [Language.javascript],
+    languages: [KnownLanguage.javascript],
     features: [
       Feature.OverlayAnalysis,
       Feature.OverlayAnalysisCodeScanningJavascript,
@@ -1491,7 +1458,7 @@
   getOverlayDatabaseModeMacro,
   "No overlay-base database on default branch when code-scanning feature enabled with disable-default-queries",
   {
-    languages: [Language.javascript],
+    languages: [KnownLanguage.javascript],
     features: [
       Feature.OverlayAnalysis,
       Feature.OverlayAnalysisCodeScanningJavascript,
@@ -1511,7 +1478,7 @@
   getOverlayDatabaseModeMacro,
   "No overlay-base database on default branch when code-scanning feature enabled with packs",
   {
-    languages: [Language.javascript],
+    languages: [KnownLanguage.javascript],
     features: [
       Feature.OverlayAnalysis,
       Feature.OverlayAnalysisCodeScanningJavascript,
@@ -1531,7 +1498,7 @@
   getOverlayDatabaseModeMacro,
   "No overlay-base database on default branch when code-scanning feature enabled with queries",
   {
-    languages: [Language.javascript],
+    languages: [KnownLanguage.javascript],
     features: [
       Feature.OverlayAnalysis,
       Feature.OverlayAnalysisCodeScanningJavascript,
@@ -1551,7 +1518,7 @@
   getOverlayDatabaseModeMacro,
   "No overlay-base database on default branch when code-scanning feature enabled with query-filters",
   {
-    languages: [Language.javascript],
+    languages: [KnownLanguage.javascript],
     features: [
       Feature.OverlayAnalysis,
       Feature.OverlayAnalysisCodeScanningJavascript,
@@ -1571,7 +1538,7 @@
   getOverlayDatabaseModeMacro,
   "No overlay-base database on default branch when only language-specific feature enabled",
   {
-    languages: [Language.javascript],
+    languages: [KnownLanguage.javascript],
     features: [Feature.OverlayAnalysisJavascript],
     isDefaultBranch: true,
   },
@@ -1585,7 +1552,7 @@
   getOverlayDatabaseModeMacro,
   "No overlay-base database on default branch when only code-scanning feature enabled",
   {
-    languages: [Language.javascript],
+    languages: [KnownLanguage.javascript],
     features: [Feature.OverlayAnalysisCodeScanningJavascript],
     isDefaultBranch: true,
   },
@@ -1599,7 +1566,7 @@
   getOverlayDatabaseModeMacro,
   "No overlay-base database on default branch when language-specific feature disabled",
   {
-    languages: [Language.javascript],
+    languages: [KnownLanguage.javascript],
     features: [Feature.OverlayAnalysis],
     isDefaultBranch: true,
   },
@@ -1613,7 +1580,7 @@
   getOverlayDatabaseModeMacro,
   "Overlay analysis on PR when feature enabled",
   {
-    languages: [Language.javascript],
+    languages: [KnownLanguage.javascript],
     features: [Feature.OverlayAnalysis, Feature.OverlayAnalysisJavascript],
     isPullRequest: true,
   },
@@ -1627,7 +1594,7 @@
   getOverlayDatabaseModeMacro,
   "Overlay analysis on PR when feature enabled with custom analysis",
   {
-    languages: [Language.javascript],
+    languages: [KnownLanguage.javascript],
     features: [Feature.OverlayAnalysis, Feature.OverlayAnalysisJavascript],
     codeScanningConfig: {
       packs: ["some-custom-pack@1.0.0"],
@@ -1644,7 +1611,7 @@
   getOverlayDatabaseModeMacro,
   "Overlay analysis on PR when code-scanning feature enabled",
   {
-    languages: [Language.javascript],
+    languages: [KnownLanguage.javascript],
     features: [
       Feature.OverlayAnalysis,
       Feature.OverlayAnalysisCodeScanningJavascript,
@@ -1661,7 +1628,7 @@
   getOverlayDatabaseModeMacro,
   "No overlay analysis on PR when code-scanning feature enabled with disable-default-queries",
   {
-    languages: [Language.javascript],
+    languages: [KnownLanguage.javascript],
     features: [
       Feature.OverlayAnalysis,
       Feature.OverlayAnalysisCodeScanningJavascript,
@@ -1681,7 +1648,7 @@
   getOverlayDatabaseModeMacro,
   "No overlay analysis on PR when code-scanning feature enabled with packs",
   {
-    languages: [Language.javascript],
+    languages: [KnownLanguage.javascript],
     features: [
       Feature.OverlayAnalysis,
       Feature.OverlayAnalysisCodeScanningJavascript,
@@ -1701,7 +1668,7 @@
   getOverlayDatabaseModeMacro,
   "No overlay analysis on PR when code-scanning feature enabled with queries",
   {
-    languages: [Language.javascript],
+    languages: [KnownLanguage.javascript],
     features: [
       Feature.OverlayAnalysis,
       Feature.OverlayAnalysisCodeScanningJavascript,
@@ -1721,7 +1688,7 @@
   getOverlayDatabaseModeMacro,
   "No overlay analysis on PR when code-scanning feature enabled with query-filters",
   {
-    languages: [Language.javascript],
+    languages: [KnownLanguage.javascript],
     features: [
       Feature.OverlayAnalysis,
       Feature.OverlayAnalysisCodeScanningJavascript,
@@ -1741,7 +1708,7 @@
   getOverlayDatabaseModeMacro,
   "No overlay analysis on PR when only language-specific feature enabled",
   {
-    languages: [Language.javascript],
+    languages: [KnownLanguage.javascript],
     features: [Feature.OverlayAnalysisJavascript],
     isPullRequest: true,
   },
@@ -1755,7 +1722,7 @@
   getOverlayDatabaseModeMacro,
   "No overlay analysis on PR when only code-scanning feature enabled",
   {
-    languages: [Language.javascript],
+    languages: [KnownLanguage.javascript],
     features: [Feature.OverlayAnalysisCodeScanningJavascript],
     isPullRequest: true,
   },
@@ -1769,7 +1736,7 @@
   getOverlayDatabaseModeMacro,
   "No overlay analysis on PR when language-specific feature disabled",
   {
-    languages: [Language.javascript],
+    languages: [KnownLanguage.javascript],
     features: [Feature.OverlayAnalysis],
     isPullRequest: true,
   },
@@ -1809,7 +1776,7 @@
   getOverlayDatabaseModeMacro,
   "Overlay PR analysis by feature flag for dsp-testing",
   {
-    languages: [Language.javascript],
+    languages: [KnownLanguage.javascript],
     features: [Feature.OverlayAnalysis, Feature.OverlayAnalysisJavascript],
     isPullRequest: true,
     repositoryOwner: "dsp-testing",
@@ -1824,7 +1791,7 @@
   getOverlayDatabaseModeMacro,
   "No overlay PR analysis by feature flag for other-org",
   {
-    languages: [Language.javascript],
+    languages: [KnownLanguage.javascript],
     features: [Feature.OverlayAnalysis, Feature.OverlayAnalysisJavascript],
     isPullRequest: true,
     repositoryOwner: "other-org",
@@ -1841,7 +1808,7 @@
   {
     overlayDatabaseEnvVar: "overlay",
     buildMode: BuildMode.Autobuild,
-    languages: [Language.java],
+    languages: [KnownLanguage.java],
   },
   {
     overlayDatabaseMode: OverlayDatabaseMode.None,
@@ -1855,7 +1822,7 @@
   {
     overlayDatabaseEnvVar: "overlay",
     buildMode: undefined,
-    languages: [Language.java],
+    languages: [KnownLanguage.java],
   },
   {
     overlayDatabaseMode: OverlayDatabaseMode.None,
@@ -1890,12 +1857,12 @@
 );
 
 // Exercise language-specific overlay analysis features code paths
-for (const language in Language) {
+for (const language in KnownLanguage) {
   test(
     getOverlayDatabaseModeMacro,
     `Check default overlay analysis feature for ${language}`,
     {
-      languages: [language as Language],
+      languages: [language],
       features: [Feature.OverlayAnalysis],
       isPullRequest: true,
     },
