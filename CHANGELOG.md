# CodeQL Action Changelog

See the [releases page](https://github.com/github/codeql-action/releases) for the relevant changes to the CodeQL CLI and language packs.

Note that the only difference between `v2` and `v3` of the CodeQL Action is the node version they support, with `v3` running on node 20 while we continue to release `v2` to support running on node 16. For example `3.22.11` was the first `v3` release and is functionally identical to `2.22.11`. This approach ensures an easy way to track exactly which features are included in different versions, indicated by the minor and patch version numbers.

<<<<<<< HEAD
## 2.22.12 - 22 Dec 2023
=======
## 3.23.2 - 26 Jan 2024

- On Linux, the maximum possible value for the `--threads` option now respects the CPU count as specified in `cgroup` files to more accurately reflect the number of available cores when running in containers. [#2083](https://github.com/github/codeql-action/pull/2083)
- Update default CodeQL bundle version to 2.16.1. [#2096](https://github.com/github/codeql-action/pull/2096)

>>>>>>> b7bf0a3e
## 3.23.1 - 17 Jan 2024

- Update default CodeQL bundle version to 2.16.0. [#2073](https://github.com/github/codeql-action/pull/2073)
- Change the retention period for uploaded debug artifacts to 7 days. Previously, this was whatever the repository default was. [#2079](https://github.com/github/codeql-action/pull/2079)

## 3.23.0 - 08 Jan 2024

- We are rolling out a feature in January 2024 that will disable Python dependency installation by default for all users. This improves the speed of analysis while having only a very minor impact on results. You can override this behavior by setting `CODEQL_ACTION_DISABLE_PYTHON_DEPENDENCY_INSTALLATION=false` in your workflow, however we plan to remove this ability in future versions of the CodeQL Action. [#2031](https://github.com/github/codeql-action/pull/2031)
- The CodeQL Action now requires CodeQL version 2.11.6 or later. For more information, see [the corresponding changelog entry for CodeQL Action version 2.22.7](#2227---16-nov-2023). [#2009](https://github.com/github/codeql-action/pull/2009)

## 3.22.12 - 22 Dec 2023

- Update default CodeQL bundle version to 2.15.5. [#2047](https://github.com/github/codeql-action/pull/2047)

## 3.22.11 - 13 Dec 2023

- [v3+ only] The CodeQL Action now runs on Node.js v20. [#2006](https://github.com/github/codeql-action/pull/2006)

## 2.22.10 - 12 Dec 2023

- Update default CodeQL bundle version to 2.15.4. [#2016](https://github.com/github/codeql-action/pull/2016)

## 2.22.9 - 07 Dec 2023

No user facing changes.

## 2.22.8 - 23 Nov 2023

- Update default CodeQL bundle version to 2.15.3. [#2001](https://github.com/github/codeql-action/pull/2001)

## 2.22.7 - 16 Nov 2023

- Add a deprecation warning for customers using CodeQL version 2.11.5 and earlier. These versions of CodeQL were discontinued on 8 November 2023 alongside GitHub Enterprise Server 3.7, and will be unsupported by CodeQL Action v2.23.0 and later. [#1993](https://github.com/github/codeql-action/pull/1993)
  - If you are using one of these versions, please update to CodeQL CLI version 2.11.6 or later. For instance, if you have specified a custom version of the CLI using the 'tools' input to the 'init' Action, you can remove this input to use the default version.
  - Alternatively, if you want to continue using a version of the CodeQL CLI between 2.10.5 and 2.11.5, you can replace `github/codeql-action/*@v2` by `github/codeql-action/*@v2.22.7` in your code scanning workflow to ensure you continue using this version of the CodeQL Action.

## 2.22.6 - 14 Nov 2023

- Customers running Python analysis on macOS using version 2.14.6 or earlier of the CodeQL CLI should upgrade to CodeQL CLI version 2.15.0 or later. If you do not wish to upgrade the CodeQL CLI, ensure that you are using Python version 3.11 or earlier, as CodeQL version 2.14.6 and earlier do not support Python 3.12. You can achieve this by adding a [`setup-python`](https://github.com/actions/setup-python) step to your code scanning workflow before the step that invokes `github/codeql-action/init`.
- Update default CodeQL bundle version to 2.15.2. [#1978](https://github.com/github/codeql-action/pull/1978)

## 2.22.5 - 27 Oct 2023

No user facing changes.

## 2.22.4 - 20 Oct 2023

- Update default CodeQL bundle version to 2.15.1. [#1953](https://github.com/github/codeql-action/pull/1953)
- Users will begin to see warnings on Node.js 16 deprecation in their Actions logs on code scanning runs starting October 23, 2023.
  - All code scanning workflows should continue to succeed regardless of the warning.
  - The team at GitHub maintaining the CodeQL Action is aware of the deprecation timeline and actively working on creating another version of the CodeQL Action, v3, that will bump us to Node 20.
  - For more information, and to communicate with the maintaining team, please use [this issue](https://github.com/github/codeql-action/issues/1959).

## 2.22.3 - 13 Oct 2023

- Provide an authentication token when downloading the CodeQL Bundle from the API of a GitHub Enterprise Server instance. [#1945](https://github.com/github/codeql-action/pull/1945)

## 2.22.2 - 12 Oct 2023

- Update default CodeQL bundle version to 2.15.0. [#1938](https://github.com/github/codeql-action/pull/1938)
- Improve the log output when an error occurs in an invocation of the CodeQL CLI. [#1927](https://github.com/github/codeql-action/pull/1927)

## 2.22.1 - 09 Oct 2023

- Add a workaround for Python 3.12, which is not supported in CodeQL CLI version 2.14.6 or earlier. If you are running an analysis on Windows and using Python 3.12 or later, the CodeQL Action will switch to running Python 3.11. In this case, if Python 3.11 is not found, then the workflow will fail. [#1928](https://github.com/github/codeql-action/pull/1928)

## 2.22.0 - 06 Oct 2023

- The CodeQL Action now requires CodeQL version 2.10.5 or later. For more information, see the corresponding changelog entry for CodeQL Action version 2.21.8. [#1907](https://github.com/github/codeql-action/pull/1907)
- The CodeQL Action no longer runs ML-powered queries. For more information, including details on our investment in AI-powered security technology, see ["CodeQL code scanning deprecates ML-powered alerts."](https://github.blog/changelog/2023-09-29-codeql-code-scanning-deprecates-ml-powered-alerts/) [#1910](https://github.com/github/codeql-action/pull/1910)
- Fix a bug which prevented tracing of projects using Go 1.21 and above on Linux. [#1909](https://github.com/github/codeql-action/pull/1909)

## 2.21.9 - 27 Sep 2023

- Update default CodeQL bundle version to 2.14.6. [#1897](https://github.com/github/codeql-action/pull/1897)
- We are rolling out a feature in October 2023 that will improve the success rate of C/C++ autobuild. [#1889](https://github.com/github/codeql-action/pull/1889)
- We are rolling out a feature in October 2023 that will provide specific file coverage information for C and C++, Java and Kotlin, and JavaScript and TypeScript. Currently file coverage information for each of these pairs of languages is grouped together. [#1903](https://github.com/github/codeql-action/pull/1903)
- Add a warning to help customers avoid inadvertently analyzing the same CodeQL language in multiple matrix jobs. [#1901](https://github.com/github/codeql-action/pull/1901)

## 2.21.8 - 19 Sep 2023

- Add a deprecation warning for customers using CodeQL version 2.10.4 and earlier. These versions of CodeQL were discontinued on 12 September 2023 alongside GitHub Enterprise Server 3.6, and will be unsupported by the next minor release of the CodeQL Action. [#1884](https://github.com/github/codeql-action/pull/1884)
  - If you are using one of these versions, please update to CodeQL CLI version 2.10.5 or later. For instance, if you have specified a custom version of the CLI using the 'tools' input to the 'init' Action, you can remove this input to use the default version.
  - Alternatively, if you want to continue using a version of the CodeQL CLI between 2.9.5 and 2.10.4, you can replace `github/codeql-action/*@v2` by `github/codeql-action/*@v2.21.7` in your code scanning workflow to ensure you continue using this version of the CodeQL Action.
- Enable the following language aliases when using CodeQL 2.14.4 and later: `c-cpp` for C/C++ analysis, `java-kotlin` for Java/Kotlin analysis, and `javascript-typescript` for JavaScript/TypeScript analysis. [#1883](https://github.com/github/codeql-action/pull/1883)

## 2.21.7 - 14 Sep 2023

- Update default CodeQL bundle version to 2.14.5. [#1882](https://github.com/github/codeql-action/pull/1882)

## 2.21.6 - 13 Sep 2023

- Better error message when there is a failure to determine the merge base of the code to analysis. [#1860](https://github.com/github/codeql-action/pull/1860)
- Improve the calculation of default amount of RAM used for query execution on GitHub Enterprise Server. This now reduces in proportion to the runner's total memory to better account for system memory usage, helping to avoid out-of-memory failures on larger runners. This feature is already available to GitHub.com users. [#1866](https://github.com/github/codeql-action/pull/1866)
- Enable improved file coverage information for GitHub Enterprise Server users. This feature is already available to GitHub.com users. [#1867](https://github.com/github/codeql-action/pull/1867)
- Update default CodeQL bundle version to 2.14.4. [#1873](https://github.com/github/codeql-action/pull/1873)

## 2.21.5 - 28 Aug 2023

- Update default CodeQL bundle version to 2.14.3. [#1845](https://github.com/github/codeql-action/pull/1845)
- Fixed a bug in CodeQL Action 2.21.3 onwards that affected beta support for [Project Lombok](https://projectlombok.org/) when analyzing Java. The environment variable `CODEQL_EXTRACTOR_JAVA_RUN_ANNOTATION_PROCESSORS` will now be respected if it was manually configured in the workflow. [#1844](https://github.com/github/codeql-action/pull/1844)
- Enable support for Kotlin 1.9.20 when running with CodeQL CLI v2.13.4 through v2.14.3. [#1853](https://github.com/github/codeql-action/pull/1853)

## 2.21.4 - 14 Aug 2023

- Update default CodeQL bundle version to 2.14.2. [#1831](https://github.com/github/codeql-action/pull/1831)
- Log a warning if the amount of available disk space runs low during a code scanning run. [#1825](https://github.com/github/codeql-action/pull/1825)
- When downloading CodeQL bundle version 2.13.4 and later, cache these bundles in the Actions tool cache using a simpler version number. [#1832](https://github.com/github/codeql-action/pull/1832)
- Fix an issue that first appeared in CodeQL Action v2.21.2 that prevented CodeQL invocations from being logged. [#1833](https://github.com/github/codeql-action/pull/1833)
- We are rolling out a feature in August 2023 that will improve the quality of file coverage information. [#1835](https://github.com/github/codeql-action/pull/1835)

## 2.21.3 - 08 Aug 2023

- We are rolling out a feature in August 2023 that will improve multi-threaded performance on larger runners. [#1817](https://github.com/github/codeql-action/pull/1817)
- We are rolling out a feature in August 2023 that adds beta support for [Project Lombok](https://projectlombok.org/) when analyzing Java. [#1809](https://github.com/github/codeql-action/pull/1809)
- Reduce disk space usage when downloading the CodeQL bundle. [#1820](https://github.com/github/codeql-action/pull/1820)

## 2.21.2 - 28 Jul 2023

- Update default CodeQL bundle version to 2.14.1. [#1797](https://github.com/github/codeql-action/pull/1797)
- Avoid duplicating the analysis summary within the logs. [#1811](https://github.com/github/codeql-action/pull/1811)

## 2.21.1 - 26 Jul 2023

- Improve the handling of fatal errors from the CodeQL CLI. [#1795](https://github.com/github/codeql-action/pull/1795)
- Add the `sarif-output` output to the analyze action that contains the path to the directory of the generated SARIF. [#1799](https://github.com/github/codeql-action/pull/1799)

## 2.21.0 - 19 Jul 2023

- CodeQL Action now requires CodeQL CLI 2.9.4 or later. For more information, see the corresponding changelog entry for CodeQL Action version 2.20.4. [#1724](https://github.com/github/codeql-action/pull/1724)

## 2.20.4 - 14 Jul 2023

- This is the last release of the Action that supports CodeQL CLI versions 2.8.5 to 2.9.3. These versions of the CodeQL CLI were deprecated on June 20, 2023 alongside GitHub Enterprise Server 3.5 and will not be supported by the next release of the CodeQL Action (2.21.0).
  - If you are using one of these versions, please update to CodeQL CLI version 2.9.4 or later. For instance, if you have specified a custom version of the CLI using the 'tools' input to the 'init' Action, you can remove this input to use the default version.
  - Alternatively, if you want to continue using a version of the CodeQL CLI between 2.8.5 and 2.9.3, you can replace 'github/codeql-action/*@v2' by 'github/codeql-action/*@v2.20.4' in your code scanning workflow to ensure you continue using this version of the CodeQL Action.
- We are rolling out a feature in July 2023 that will slightly reduce the default amount of RAM used for query execution, in proportion to the runner's total memory. This will help to avoid out-of-memory failures on larger runners. [#1760](https://github.com/github/codeql-action/pull/1760)
- Update default CodeQL bundle version to 2.14.0. [#1762](https://github.com/github/codeql-action/pull/1762)

## 2.20.3 - 06 Jul 2023

- Update default CodeQL bundle version to 2.13.5. [#1743](https://github.com/github/codeql-action/pull/1743)

## 2.20.2 - 03 Jul 2023

No user facing changes.

## 2.20.1 - 21 Jun 2023

- Update default CodeQL bundle version to 2.13.4. [#1721](https://github.com/github/codeql-action/pull/1721)
- Experimental: add a new `resolve-environment` action which attempts to infer a configuration for the build environment that is required to build a given project. Do not use this in production as it is part of an internal experiment and subject to change at any time.

## 2.20.0 - 13 Jun 2023

- Bump the version of the Action to 2.20.0. This ensures that users who received a Dependabot upgrade to [`cdcdbb5`](https://github.com/github/codeql-action/commit/cdcdbb579706841c47f7063dda365e292e5cad7a), which was mistakenly marked as Action version 2.13.4, continue to receive updates to the CodeQL Action. Full details in [#1729](https://github.com/github/codeql-action/pull/1729)

## 2.3.6 - 01 Jun 2023

- Update default CodeQL bundle version to 2.13.3. [#1698](https://github.com/github/codeql-action/pull/1698)

## 2.3.5 - 25 May 2023

- Allow invalid URIs to be used as values to `artifactLocation.uri` properties. This reverses a change from [#1668](https://github.com/github/codeql-action/pull/1668) that inadvertently led to stricter validation of some URI values. [#1705](https://github.com/github/codeql-action/pull/1705)
- Gracefully handle invalid URIs when fingerprinting. [#1694](https://github.com/github/codeql-action/pull/1694)

## 2.3.4 - 24 May 2023

- Updated the SARIF 2.1.0 JSON schema file to the latest from [oasis-tcs/sarif-spec](https://github.com/oasis-tcs/sarif-spec/blob/123e95847b13fbdd4cbe2120fa5e33355d4a042b/Schemata/sarif-schema-2.1.0.json). [#1668](https://github.com/github/codeql-action/pull/1668)
- We are rolling out a feature in May 2023 that will disable Python dependency installation for new users of the CodeQL Action. This improves the speed of analysis while having only a very minor impact on results. [#1676](https://github.com/github/codeql-action/pull/1676)
- We are improving the way that [CodeQL bundles](https://github.com/github/codeql-action/releases) are tagged to make it possible to easily identify bundles by their CodeQL semantic version. [#1682](https://github.com/github/codeql-action/pull/1682)
  - As of CodeQL CLI 2.13.4, CodeQL bundles will be tagged using semantic versions, for example `codeql-bundle-v2.13.4`, instead of timestamps, like `codeql-bundle-20230615`.
  - This change does not affect the majority of workflows, and we will not be changing tags for existing bundle releases.
  - Some workflows with custom logic that depends on the specific format of the CodeQL bundle tag may need to be updated. For example, if your workflow matches CodeQL bundle tag names against a `codeql-bundle-yyyymmdd` pattern, you should update it to also recognize `codeql-bundle-vx.y.z` tags.
- Remove the requirement for `on.push` and `on.pull_request` to trigger on the same branches. [#1675](https://github.com/github/codeql-action/pull/1675)

## 2.3.3 - 04 May 2023

- Update default CodeQL bundle version to 2.13.1. [#1664](https://github.com/github/codeql-action/pull/1664)
- You can now configure CodeQL within your code scanning workflow by passing a `config` input to the `init` Action. See [Using a custom configuration file](https://aka.ms/code-scanning-docs/config-file) for more information about configuring code scanning. [#1590](https://github.com/github/codeql-action/pull/1590)

## 2.3.2 - 27 Apr 2023

No user facing changes.

## 2.3.1 - 26 Apr 2023

No user facing changes.

## 2.3.0 - 21 Apr 2023

- Update default CodeQL bundle version to 2.13.0. [#1649](https://github.com/github/codeql-action/pull/1649)
- Bump the minimum CodeQL bundle version to 2.8.5. [#1618](https://github.com/github/codeql-action/pull/1618)

## 2.2.12 - 13 Apr 2023

- Include the value of the `GITHUB_RUN_ATTEMPT` environment variable in the telemetry sent to GitHub. [#1640](https://github.com/github/codeql-action/pull/1640)
- Improve the ease of debugging failed runs configured using [default setup](https://docs.github.com/en/code-security/code-scanning/automatically-scanning-your-code-for-vulnerabilities-and-errors/configuring-code-scanning-for-a-repository#configuring-code-scanning-automatically). The CodeQL Action will now upload diagnostic information to Code Scanning from failed runs configured using default setup. You can view this diagnostic information on the [tool status page](https://docs.github.com/en/code-security/code-scanning/automatically-scanning-your-code-for-vulnerabilities-and-errors/about-the-tool-status-page). [#1619](https://github.com/github/codeql-action/pull/1619)

## 2.2.11 - 06 Apr 2023

No user facing changes.

## 2.2.10 - 05 Apr 2023

- Update default CodeQL bundle version to 2.12.6. [#1629](https://github.com/github/codeql-action/pull/1629)

## 2.2.9 - 27 Mar 2023

- Customers post-processing the SARIF output of the `analyze` Action before uploading it to Code Scanning will benefit from an improved debugging experience. [#1598](https://github.com/github/codeql-action/pull/1598)
  - The CodeQL Action will now upload a SARIF file with debugging information to Code Scanning on failed runs for customers using `upload: false`. Previously, this was only available for customers using the default value of the `upload` input.
  - The `upload` input to the `analyze` Action now accepts the following values:
    - `always` is the default value, which uploads the SARIF file to Code Scanning for successful and failed runs.
    - `failure-only` is recommended for customers post-processing the SARIF file before uploading it to Code Scanning. This option uploads debugging information to Code Scanning for failed runs to improve the debugging experience.
    - `never` avoids uploading the SARIF file to Code Scanning even if the code scanning run fails. This is not recommended for external users since it complicates debugging.
    - The legacy `true` and `false` options will be interpreted as `always` and `failure-only` respectively.

## 2.2.8 - 22 Mar 2023

- Update default CodeQL bundle version to 2.12.5. [#1585](https://github.com/github/codeql-action/pull/1585)

## 2.2.7 - 15 Mar 2023

No user facing changes.

## 2.2.6 - 10 Mar 2023

- Update default CodeQL bundle version to 2.12.4. [#1561](https://github.com/github/codeql-action/pull/1561)

## 2.2.5 - 24 Feb 2023

- Update default CodeQL bundle version to 2.12.3. [#1543](https://github.com/github/codeql-action/pull/1543)

## 2.2.4 - 10 Feb 2023

No user facing changes.

## 2.2.3 - 08 Feb 2023

- Update default CodeQL bundle version to 2.12.2. [#1518](https://github.com/github/codeql-action/pull/1518)

## 2.2.2 - 06 Feb 2023

- Fix an issue where customers using the CodeQL Action with the [CodeQL Action sync tool](https://docs.github.com/en/enterprise-server@3.7/admin/code-security/managing-github-advanced-security-for-your-enterprise/configuring-code-scanning-for-your-appliance#configuring-codeql-analysis-on-a-server-without-internet-access) would not be able to obtain the CodeQL tools. [#1517](https://github.com/github/codeql-action/pull/1517)

## 2.2.1 - 27 Jan 2023

No user facing changes.

## 2.2.0 - 26 Jan 2023

- Improve stability when choosing the default version of CodeQL to use in code scanning workflow runs on Actions on GitHub.com. [#1475](https://github.com/github/codeql-action/pull/1475)
  - This change addresses customer reports of code scanning alerts on GitHub.com being closed and reopened during the rollout of new versions of CodeQL in the GitHub Actions [runner images](https://github.com/actions/runner-images).
  - **No change is required for the majority of workflows**, including:
    - Workflows on GitHub.com hosted runners using the latest version (`v2`) of the CodeQL Action.
    - Workflows on GitHub.com hosted runners that are pinned to specific versions of the CodeQL Action from `v2.2.0` onwards.
    - Workflows on GitHub Enterprise Server.
  - **A change may be required** for workflows on GitHub.com hosted runners that are pinned to specific versions of the CodeQL Action before `v2.2.0` (e.g. `v2.1.32`):
    - Previously, these workflows would obtain the latest version of CodeQL from the Actions runner image.
    - Now, these workflows will download an older, compatible version of CodeQL from GitHub Releases. To use this older version, no change is required. To use the newest version of CodeQL, please update your workflows to reference the latest version of the CodeQL Action (`v2`).
  - **Internal changes**
    - These changes will not affect the majority of code scanning workflows. Continue reading only if your workflow uses [@actions/tool-cache](https://github.com/actions/toolkit/tree/main/packages/tool-cache) or relies on the precise location of CodeQL within the Actions tool cache.
    - The tool cache now contains **two** recent CodeQL versions (previously **one**).
    - Each CodeQL version is located under a directory named after the release date and version number, e.g. CodeQL 2.11.6 is now located under `CodeQL/2.11.6-20221211/x64/codeql` (previously `CodeQL/0.0.0-20221211/x64/codeql`).
- The maximum number of [SARIF runs](https://docs.github.com/en/code-security/code-scanning/integrating-with-code-scanning/sarif-support-for-code-scanning#run-object) per file has been increased from 15 to 20 for users uploading SARIF files to GitHub.com. This change will help ensure that Code Scanning can process SARIF files generated by third-party tools that have many runs. See the [GitHub API documentation](https://docs.github.com/en/rest/code-scanning#upload-an-analysis-as-sarif-data) for a list of all the limits around uploading SARIF. This change will be released to GitHub Enterprise Server as part of GHES 3.9.
- Update default CodeQL bundle version to 2.12.1. [#1498](https://github.com/github/codeql-action/pull/1498)
- Fix a bug that forced the `init` Action to run for at least two minutes on JavaScript. [#1494](https://github.com/github/codeql-action/pull/1494)

## 2.1.39 - 18 Jan 2023

- CodeQL Action v1 is now deprecated, and is no longer updated or supported. For better performance, improved security, and new features, upgrade to v2. For more information, see [this changelog post](https://github.blog/changelog/2023-01-18-code-scanning-codeql-action-v1-is-now-deprecated/). [#1467](https://github.com/github/codeql-action/pull/1466)
- Python automatic dependency installation will no longer fail for projects using Poetry that specify `virtualenvs.options.no-pip = true` in their `poetry.toml`. [#1431](https://github.com/github/codeql-action/pull/1431)
- Avoid printing a stack trace and error message when the action fails to find the SHA at the
  current directory. This will happen in several non-error states and so we now avoid cluttering the
  log with this message. [#1485](https://github.com/github/codeql-action/pull/1485)

## 2.1.38 - 12 Jan 2023

- Update default CodeQL bundle version to 2.12.0. [#1466](https://github.com/github/codeql-action/pull/1466)

## 2.1.37 - 14 Dec 2022

- Update default CodeQL bundle version to 2.11.6. [#1433](https://github.com/github/codeql-action/pull/1433)

## 2.1.36 - 08 Dec 2022

- Update default CodeQL bundle version to 2.11.5. [#1412](https://github.com/github/codeql-action/pull/1412)
- Add a step that tries to upload a SARIF file for the workflow run when that workflow run fails. This will help better surface failed code scanning workflow runs. [#1393](https://github.com/github/codeql-action/pull/1393)
- Python automatic dependency installation will no longer consider dependency code installed in venv as user-written, for projects using Poetry that specify `virtualenvs.in-project = true` in their `poetry.toml`. [#1419](https://github.com/github/codeql-action/pull/1419)

## 2.1.35 - 01 Dec 2022

No user facing changes.

## 2.1.34 - 25 Nov 2022

- Update default CodeQL bundle version to 2.11.4. [#1391](https://github.com/github/codeql-action/pull/1391)
- Fixed a bug where some the `init` action and the `analyze` action would have different sets of experimental feature flags enabled. [#1384](https://github.com/github/codeql-action/pull/1384)

## 2.1.33 - 16 Nov 2022

- Go is now analyzed in the same way as other compiled languages such as C/C++, C#, and Java. This completes the rollout of the feature described in [CodeQL Action version 2.1.27](#2127---06-oct-2022). [#1322](https://github.com/github/codeql-action/pull/1322)
- Bump the minimum CodeQL bundle version to 2.6.3. [#1358](https://github.com/github/codeql-action/pull/1358)

## 2.1.32 - 14 Nov 2022

- Update default CodeQL bundle version to 2.11.3. [#1348](https://github.com/github/codeql-action/pull/1348)
- Update the ML-powered additional query pack for JavaScript to version 0.4.0. [#1351](https://github.com/github/codeql-action/pull/1351)

## 2.1.31 - 04 Nov 2022

- The `rb/weak-cryptographic-algorithm` Ruby query has been updated to no longer report uses of hash functions such as `MD5` and `SHA1` even if they are known to be weak. These hash algorithms are used very often in non-sensitive contexts, making the query too imprecise in practice. For more information, see the corresponding change in the [github/codeql repository](https://github.com/github/codeql/pull/11129). [#1344](https://github.com/github/codeql-action/pull/1344)

## 2.1.30 - 02 Nov 2022

- Improve the error message when using CodeQL bundle version 2.7.2 and earlier in a workflow that runs on a runner image such as `ubuntu-22.04` that uses glibc version 2.34 and later. [#1334](https://github.com/github/codeql-action/pull/1334)

## 2.1.29 - 26 Oct 2022

- Update default CodeQL bundle version to 2.11.2. [#1320](https://github.com/github/codeql-action/pull/1320)

## 2.1.28 - 18 Oct 2022

- Update default CodeQL bundle version to 2.11.1. [#1294](https://github.com/github/codeql-action/pull/1294)
- Replace uses of GitHub Actions command `set-output` because it is now deprecated. See more information in the [GitHub Changelog](https://github.blog/changelog/2022-10-11-github-actions-deprecating-save-state-and-set-output-commands/). [#1301](https://github.com/github/codeql-action/pull/1301)

## 2.1.27 - 06 Oct 2022

- We are rolling out a feature of the CodeQL Action in October 2022 that changes the way that Go code is analyzed to be more consistent with other compiled languages like C/C++, C#, and Java. You do not need to alter your code scanning workflows. If you encounter any problems, please [file an issue](https://github.com/github/codeql-action/issues) or open a private ticket with GitHub Support and request an escalation to engineering.

## 2.1.26 - 29 Sep 2022

- Update default CodeQL bundle version to 2.11.0. [#1267](https://github.com/github/codeql-action/pull/1267)

## 2.1.25 - 21 Sep 2022

- We will soon be rolling out a feature of the CodeQL Action that stores some information used to make future runs faster in the GitHub Actions cache. Initially, this will only be enabled on JavaScript repositories, but we plan to add more languages to this soon. The new feature can be disabled by passing the `trap-caching: false` option to your workflow's `init` step, for example if you are already using the GitHub Actions cache for a different purpose and are near the storage limit for it.
- Add support for Python automatic dependency installation with Poetry 1.2 [#1258](https://github.com/github/codeql-action/pull/1258)

## 2.1.24 - 16 Sep 2022

No user facing changes.

## 2.1.23 - 14 Sep 2022

- Allow CodeQL packs to be downloaded from GitHub Enterprise Server instances, using the new `registries` input for the `init` action.  [#1221](https://github.com/github/codeql-action/pull/1221)
- Update default CodeQL bundle version to 2.10.5. [#1240](https://github.com/github/codeql-action/pull/1240)

## 2.1.22 - 01 Sep 2022

- Downloading CodeQL packs has been moved to the `init` step. Previously, CodeQL packs were downloaded during the `analyze` step. [#1218](https://github.com/github/codeql-action/pull/1218)
- Update default CodeQL bundle version to 2.10.4. [#1224](https://github.com/github/codeql-action/pull/1224)
- The newly released [Poetry 1.2](https://python-poetry.org/blog/announcing-poetry-1.2.0) is not yet supported. In the most common case where the CodeQL Action is automatically installing Python dependencies, it will continue to install and use Poetry 1.1 on its own. However, in certain cases such as with self-hosted runners, you may need to ensure Poetry 1.1 is installed yourself.

## 2.1.21 - 25 Aug 2022

- Improve error messages when the code scanning configuration file includes an invalid `queries` block or an invalid `query-filters` block. [#1208](https://github.com/github/codeql-action/pull/1208)
- Fix a bug where Go build tracing could fail on Windows. [#1209](https://github.com/github/codeql-action/pull/1209)

## 2.1.20 - 22 Aug 2022

No user facing changes.

## 2.1.19 - 17 Aug 2022

- Add the ability to filter queries from a code scanning run by using the `query-filters` option in the code scanning configuration file. [#1098](https://github.com/github/codeql-action/pull/1098)
- In debug mode, debug artifacts are now uploaded even if a step in the Actions workflow fails. [#1159](https://github.com/github/codeql-action/pull/1159)
- Update default CodeQL bundle version to 2.10.3. [#1178](https://github.com/github/codeql-action/pull/1178)
- The combination of python2 and Pipenv is no longer supported. [#1181](https://github.com/github/codeql-action/pull/1181)

## 2.1.18 - 03 Aug 2022

- Update default CodeQL bundle version to 2.10.2.  [#1156](https://github.com/github/codeql-action/pull/1156)

## 2.1.17 - 28 Jul 2022

- Update default CodeQL bundle version to 2.10.1.  [#1143](https://github.com/github/codeql-action/pull/1143)

## 2.1.16 - 13 Jul 2022

- You can now quickly debug a job that uses the CodeQL Action by re-running the job from the GitHub UI and selecting the "Enable debug logging" option. [#1132](https://github.com/github/codeql-action/pull/1132)
- You can now see diagnostic messages produced by the analysis in the logs of the `analyze` Action by enabling debug mode. To enable debug mode, pass `debug: true` to the `init` Action, or [enable step debug logging](https://docs.github.com/en/actions/monitoring-and-troubleshooting-workflows/enabling-debug-logging#enabling-step-debug-logging). This feature is available for CodeQL CLI version 2.10.0 and later. [#1133](https://github.com/github/codeql-action/pull/1133)

## 2.1.15 - 28 Jun 2022

- CodeQL query packs listed in the `packs` configuration field will be skipped if their target language is not being analyzed in the current Actions job. Previously, this would throw an error. [#1116](https://github.com/github/codeql-action/pull/1116)
- The combination of python2 and poetry is no longer supported. See <https://github.com/actions/setup-python/issues/374> for more details. [#1124](https://github.com/github/codeql-action/pull/1124)
- Update default CodeQL bundle version to 2.10.0. [#1123](https://github.com/github/codeql-action/pull/1123)

## 2.1.14 - 22 Jun 2022

No user facing changes.

## 2.1.13 - 21 Jun 2022

- Update default CodeQL bundle version to 2.9.4. [#1100](https://github.com/github/codeql-action/pull/1100)

## 2.1.12 - 01 Jun 2022

- Update default CodeQL bundle version to 2.9.3. [#1084](https://github.com/github/codeql-action/pull/1084)

## 2.1.11 - 17 May 2022

- Update default CodeQL bundle version to 2.9.2. [#1074](https://github.com/github/codeql-action/pull/1074)

## 2.1.10 - 10 May 2022

- Update default CodeQL bundle version to 2.9.1. [#1056](https://github.com/github/codeql-action/pull/1056)
- When `wait-for-processing` is enabled, the workflow will now fail if there were any errors that occurred during processing of the analysis results.

## 2.1.9 - 27 Apr 2022

- Add `working-directory` input to the `autobuild` action. [#1024](https://github.com/github/codeql-action/pull/1024)
- The `analyze` and `upload-sarif` actions will now wait up to 2 minutes for processing to complete after they have uploaded the results so they can report any processing errors that occurred. This behavior can be disabled by setting the `wait-for-processing` action input to `"false"`. [#1007](https://github.com/github/codeql-action/pull/1007)
- Update default CodeQL bundle version to 2.9.0.
- Fix a bug where [status reporting fails on Windows](https://github.com/github/codeql-action/issues/1041). [#1042](https://github.com/github/codeql-action/pull/1042)

## 2.1.8 - 08 Apr 2022

- Update default CodeQL bundle version to 2.8.5. [#1014](https://github.com/github/codeql-action/pull/1014)
- Fix error where the init action would fail due to a GitHub API request that was taking too long to complete [#1025](https://github.com/github/codeql-action/pull/1025)

## 2.1.7 - 05 Apr 2022

- A bug where additional queries specified in the workflow file would sometimes not be respected has been fixed. [#1018](https://github.com/github/codeql-action/pull/1018)

## 2.1.6 - 30 Mar 2022

- [v2+ only] The CodeQL Action now runs on Node.js v16. [#1000](https://github.com/github/codeql-action/pull/1000)
- Update default CodeQL bundle version to 2.8.4. [#990](https://github.com/github/codeql-action/pull/990)
- Fix a bug where an invalid `commit_oid` was being sent to code scanning when a custom checkout path was being used. [#956](https://github.com/github/codeql-action/pull/956)

## 1.1.5 - 15 Mar 2022

- Update default CodeQL bundle version to 2.8.3.
- The CodeQL runner is now deprecated and no longer being released. For more information, see [CodeQL runner deprecation](https://github.blog/changelog/2021-09-21-codeql-runner-deprecation/).
- Fix two bugs that cause action failures with GHES 3.3 or earlier. [#978](https://github.com/github/codeql-action/pull/978)
  - Fix `not a permitted key` invalid requests with GHES 3.1 or earlier
  - Fix `RUNNER_ARCH environment variable must be set` errors with GHES 3.3 or earlier

## 1.1.4 - 07 Mar 2022

- Update default CodeQL bundle version to 2.8.2. [#950](https://github.com/github/codeql-action/pull/950)
- Fix a bug where old results can be uploaded if the languages in a repository change when using a non-ephemeral self-hosted runner. [#955](https://github.com/github/codeql-action/pull/955)

## 1.1.3 - 23 Feb 2022

- Fix a bug where the CLR traces can continue tracing even after tracing should be stopped. [#938](https://github.com/github/codeql-action/pull/938)

## 1.1.2 - 17 Feb 2022

- Due to potential issues for GHES 3.1–3.3 customers who are using recent versions of the CodeQL Action via GHES Connect, the CodeQL Action now uses Node.js v12 rather than Node.js v16. [#937](https://github.com/github/codeql-action/pull/937)

## 1.1.1 - 17 Feb 2022

- The CodeQL CLI versions up to and including version 2.4.4 are not compatible with the CodeQL Action 1.1.1 and later. The Action will emit an error if it detects that it is being used by an incompatible version of the CLI. [#931](https://github.com/github/codeql-action/pull/931)
- Update default CodeQL bundle version to 2.8.1. [#925](https://github.com/github/codeql-action/pull/925)

## 1.1.0 - 11 Feb 2022

- The CodeQL Action now uses Node.js v16. [#909](https://github.com/github/codeql-action/pull/909)
- Beware that the CodeQL build tracer in this release (and in all earlier releases) is incompatible with Windows 11 and Windows Server 2022. This incompatibility affects database extraction for compiled languages: cpp, csharp, go, and java. As a result, analyzing these languages with the `windows-latest` or `windows-2022` Actions virtual environments is currently unsupported. If you use any of these languages, please use the `windows-2019` Actions virtual environment or otherwise avoid these specific Windows versions until a new release fixes this incompatibility.

## 1.0.32 - 07 Feb 2022

- Add `sarif-id` as an output for the `upload-sarif` and `analyze` actions. [#889](https://github.com/github/codeql-action/pull/889)
- Add `ref` and `sha` inputs to the `analyze` action, which override the defaults provided by the GitHub Action context. [#889](https://github.com/github/codeql-action/pull/889)
- Update default CodeQL bundle version to 2.8.0. [#911](https://github.com/github/codeql-action/pull/911)

## 1.0.31 - 31 Jan 2022

- Remove `experimental` message when using custom CodeQL packages. [#888](https://github.com/github/codeql-action/pull/888)
- Add a better warning message stating that experimental features will be disabled if the workflow has been triggered by a pull request from a fork or the `security-events: write` permission is not present. [#882](https://github.com/github/codeql-action/pull/882)

## 1.0.30 - 24 Jan 2022

- Display a better error message when encountering a workflow that runs the `codeql-action/init` action multiple times. [#876](https://github.com/github/codeql-action/pull/876)
- Update default CodeQL bundle version to 2.7.6. [#877](https://github.com/github/codeql-action/pull/877)

## 1.0.29 - 21 Jan 2022

- The feature to wait for SARIF processing to complete after upload has been disabled by default due to a bug in its interaction with pull requests from forks.

## 1.0.28 - 18 Jan 2022

- Update default CodeQL bundle version to 2.7.5. [#866](https://github.com/github/codeql-action/pull/866)
- Fix a bug where SARIF files were failing upload due to an invalid test for unique categories. [#872](https://github.com/github/codeql-action/pull/872)

## 1.0.27 - 11 Jan 2022

- The `analyze` and `upload-sarif` actions will now wait up to 2 minutes for processing to complete after they have uploaded the results so they can report any processing errors that occurred. This behavior can be disabled by setting the `wait-for-processing` action input to `"false"`. [#855](https://github.com/github/codeql-action/pull/855)

## 1.0.26 - 10 Dec 2021

- Update default CodeQL bundle version to 2.7.3. [#842](https://github.com/github/codeql-action/pull/842)

## 1.0.25 - 06 Dec 2021

No user facing changes.

## 1.0.24 - 23 Nov 2021

- Update default CodeQL bundle version to 2.7.2. [#827](https://github.com/github/codeql-action/pull/827)

## 1.0.23 - 16 Nov 2021

- The `upload-sarif` action now allows multiple uploads in a single job, as long as they have different categories. [#801](https://github.com/github/codeql-action/pull/801)
- Update default CodeQL bundle version to 2.7.1. [#816](https://github.com/github/codeql-action/pull/816)

## 1.0.22 - 04 Nov 2021

- The `init` step of the Action now supports `ram` and `threads` inputs to limit resource use of CodeQL extractors. These inputs also serve as defaults to the subsequent `analyze` step, which finalizes the database and executes queries. [#738](https://github.com/github/codeql-action/pull/738)
- When used with CodeQL 2.7.1 or above, the Action now includes custom query help in the analysis results uploaded to GitHub code scanning, if available. To add help text for a custom query, create a Markdown file next to the `.ql` file containing the query, using the same base name but the file extension `.md`. [#804](https://github.com/github/codeql-action/pull/804)

## 1.0.21 - 28 Oct 2021

- Update default CodeQL bundle version to 2.7.0. [#795](https://github.com/github/codeql-action/pull/795)

## 1.0.20 - 25 Oct 2021

No user facing changes.

## 1.0.19 - 18 Oct 2021

No user facing changes.

## 1.0.18 - 08 Oct 2021

- Fixed a bug where some builds were no longer being traced correctly. [#766](https://github.com/github/codeql-action/pull/766)

## 1.0.17 - 07 Oct 2021

- Update default CodeQL bundle version to 2.6.3. [#761](https://github.com/github/codeql-action/pull/761)

## 1.0.16 - 05 Oct 2021

No user facing changes.

## 1.0.15 - 22 Sep 2021

- Update default CodeQL bundle version to 2.6.2. [#746](https://github.com/github/codeql-action/pull/746)

## 1.0.14 - 09 Sep 2021

- Update default CodeQL bundle version to 2.6.1. [#733](https://github.com/github/codeql-action/pull/733)

## 1.0.13 - 06 Sep 2021

- Update default CodeQL bundle version to 2.6.0. [#712](https://github.com/github/codeql-action/pull/712)
- Update baseline lines of code counter for python. All multi-line strings are counted as code. [#714](https://github.com/github/codeql-action/pull/714)
- Remove old baseline LoC injection [#715](https://github.com/github/codeql-action/pull/715)

## 1.0.12 - 16 Aug 2021

- Update README to include a sample permissions block. [#689](https://github.com/github/codeql-action/pull/689)

## 1.0.11 - 09 Aug 2021

- Update default CodeQL bundle version to 2.5.9. [#687](https://github.com/github/codeql-action/pull/687)

## 1.0.10 - 03 Aug 2021

- Fix an issue where a summary of diagnostics information from CodeQL was not output to the logs of the `analyze` step of the Action. [#672](https://github.com/github/codeql-action/pull/672)

## 1.0.9 - 02 Aug 2021

No user facing changes.

## 1.0.8 - 26 Jul 2021

- Update default CodeQL bundle version to 2.5.8. [#631](https://github.com/github/codeql-action/pull/631)

## 1.0.7 - 21 Jul 2021

No user facing changes.

## 1.0.6 - 19 Jul 2021

- The `init` step of the Action now supports a `source-root` input as a path to the root source-code directory. By default, the path is relative to `$GITHUB_WORKSPACE`. [#607](https://github.com/github/codeql-action/pull/607)
- The `init` step will now try to install a few Python tools needed by this Action when running on a self-hosted runner. [#616](https://github.com/github/codeql-action/pull/616)

## 1.0.5 - 12 Jul 2021

- The `analyze` step of the Action now supports a `skip-queries` option to merely build the CodeQL database without analyzing. This functionality is not present in the runner. Additionally, the step will no longer fail if it encounters a finalized database, and will instead continue with query execution. [#602](https://github.com/github/codeql-action/pull/602)
- Update the warning message when the baseline lines of code count is unavailable. [#608](https://github.com/github/codeql-action/pull/608)

## 1.0.4 - 28 Jun 2021

- Fix `RUNNER_TEMP environment variable must be set` when using runner. [#594](https://github.com/github/codeql-action/pull/594)
- Fix counting of lines of code for C# projects. [#586](https://github.com/github/codeql-action/pull/586)

## 1.0.3 - 23 Jun 2021

No user facing changes.

## 1.0.2 - 17 Jun 2021

- Fix out of memory in hash computation. [#550](https://github.com/github/codeql-action/pull/550)
- Clean up logging during analyze results. [#557](https://github.com/github/codeql-action/pull/557)
- Add `--finalize-dataset` to `database finalize` call, freeing up some disk space after database creation. [#558](https://github.com/github/codeql-action/pull/558)

## 1.0.1 - 07 Jun 2021

- Pass the `--sarif-group-rules-by-pack` argument to CodeQL CLI invocations that generate SARIF. This means the SARIF rule object for each query will now be found underneath its corresponding query pack in `runs[].tool.extensions`. [#546](https://github.com/github/codeql-action/pull/546)
- Output the location of CodeQL databases created in the analyze step. [#543](https://github.com/github/codeql-action/pull/543)

## 1.0.0 - 31 May 2021

- Add this changelog file. [#507](https://github.com/github/codeql-action/pull/507)
- Improve grouping of analysis logs. Add a new log group containing a summary of metrics and diagnostics, if they were produced by CodeQL builtin queries. [#515](https://github.com/github/codeql-action/pull/515)
- Add metrics and diagnostics summaries from custom query suites to the analysis summary log group. [#532](https://github.com/github/codeql-action/pull/532)<|MERGE_RESOLUTION|>--- conflicted
+++ resolved
@@ -4,15 +4,12 @@
 
 Note that the only difference between `v2` and `v3` of the CodeQL Action is the node version they support, with `v3` running on node 20 while we continue to release `v2` to support running on node 16. For example `3.22.11` was the first `v3` release and is functionally identical to `2.22.11`. This approach ensures an easy way to track exactly which features are included in different versions, indicated by the minor and patch version numbers.
 
-<<<<<<< HEAD
 ## 2.22.12 - 22 Dec 2023
-=======
 ## 3.23.2 - 26 Jan 2024
 
 - On Linux, the maximum possible value for the `--threads` option now respects the CPU count as specified in `cgroup` files to more accurately reflect the number of available cores when running in containers. [#2083](https://github.com/github/codeql-action/pull/2083)
 - Update default CodeQL bundle version to 2.16.1. [#2096](https://github.com/github/codeql-action/pull/2096)
 
->>>>>>> b7bf0a3e
 ## 3.23.1 - 17 Jan 2024
 
 - Update default CodeQL bundle version to 2.16.0. [#2073](https://github.com/github/codeql-action/pull/2073)
