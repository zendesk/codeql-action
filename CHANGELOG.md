--- conflicted
+++ resolved
@@ -4,11 +4,8 @@
 
 ## [UNRELEASED]
 
-<<<<<<< HEAD
 - Skip validating SARIF produced by CodeQL for improved performance. [#2894](https://github.com/github/codeql-action/pull/2894)
-=======
-- `threads` and `ram` inputs may be set via CODEQL_THREADS and CODEQL_RAM runner environment variables. [#2891](https://github.com/github/codeql-action/pull/2891)
->>>>>>> 83bdf3b7
+- The number of threads and amount of RAM used by CodeQL can now be set via the `CODEQL_THREADS` and `CODEQL_RAM` runner environment variables. If set, these environment variables override the `threads` and `ram` inputs respectively. [#2891](https://github.com/github/codeql-action/pull/2891)
 
 ## 3.28.17 - 02 May 2025
 
