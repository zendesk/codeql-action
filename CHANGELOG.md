# CodeQL Action Changelog

## [UNRELEASED]

<<<<<<< HEAD
- Improve stability when choosing the default version of CodeQL to use in code scanning workflow runs on Actions on GitHub.com [#1475](https://github.com/github/codeql-action/pull/1475).
  - This change addresses customer reports of code scanning alerts on GitHub.com being closed and reopened during the rollout of new versions of CodeQL in the GitHub Actions [runner images](https://github.com/actions/runner-images).
  - **No change is required for the majority of workflows**, including:
    - Workflows on GitHub.com hosted runners using the latest version (`v2`) of the CodeQL Action.
    - Workflows on GitHub.com hosted runners that are pinned to specific versions of the CodeQL Action from `v2.2.0` onwards.
    - Workflows on GitHub Enterprise Server.
  - **A change may be required** for workflows on GitHub.com hosted runners that are pinned to specific versions of the CodeQL Action before `v2.2.0` (e.g. `v2.1.32`):
    - Previously, these workflows would obtain the latest version of CodeQL from the Actions runner image.
    - Now, these workflows will download an older, compatible version of CodeQL from GitHub Releases. To use this older version, no change is required. To use the newest version of CodeQL, please update your workflows to reference the latest version of the CodeQL Action (`v2`).
  - **Advanced users only**: Workflows that interact directly with the GitHub Actions runner image tool cache to find CodeQL (for example via the `@actions/tool-cache` npm package or direct access to the filesystem) should take into account the following internal layout changes:
    - Previously, the tool cache was pre-populated with _one_ recent version of CodeQL. Now, it is pre-populated with _two_ recent versions of CodeQL.
    - Previously, the CodeQL tools were located within the tool cache under a directory named after the release date, e.g. CodeQL 2.11.6 was located under `CodeQL/0.0.0-20221211/x64/codeql`. Now, the CodeQL tools are located under a directory named after the CodeQL CLI version number and release date, e.g. CodeQL 2.11.6 is now located under `CodeQL/2.11.6-20221211/x64/codeql`.
=======
- Python automatic dependency installation will no longer fail for projects using Poetry that specify `virtualenvs.options.no-pip = true` in their `poetry.toml`. [#1431](https://github.com/github/codeql-action/pull/1431).
>>>>>>> 32be38ee

## 2.1.38 - 12 Jan 2023

- Update default CodeQL bundle version to 2.12.0. [#1466](https://github.com/github/codeql-action/pull/1466)

## 2.1.37 - 14 Dec 2022

- Update default CodeQL bundle version to 2.11.6. [#1433](https://github.com/github/codeql-action/pull/1433)

## 2.1.36 - 08 Dec 2022

- Update default CodeQL bundle version to 2.11.5. [#1412](https://github.com/github/codeql-action/pull/1412)
- Add a step that tries to upload a SARIF file for the workflow run when that workflow run fails. This will help better surface failed code scanning workflow runs. [#1393](https://github.com/github/codeql-action/pull/1393)
- Python automatic dependency installation will no longer consider dependecy code installed in venv as user-written, for projects using Poetry that specify `virtualenvs.in-project = true` in their `poetry.toml`. [#1419](https://github.com/github/codeql-action/pull/1419).

## 2.1.35 - 01 Dec 2022

No user facing changes.

## 2.1.34 - 25 Nov 2022

- Update default CodeQL bundle version to 2.11.4. [#1391](https://github.com/github/codeql-action/pull/1391)
- Fixed a bug where some the `init` action and the `analyze` action would have different sets of experimental feature flags enabled. [#1384](https://github.com/github/codeql-action/pull/1384)

## 2.1.33 - 16 Nov 2022

- Go is now analyzed in the same way as other compiled languages such as C/C++, C#, and Java. This completes the rollout of the feature described in [CodeQL Action version 2.1.27](#2127---06-oct-2022). [#1322](https://github.com/github/codeql-action/pull/1322)
- Bump the minimum CodeQL bundle version to 2.6.3. [#1358](https://github.com/github/codeql-action/pull/1358)

## 2.1.32 - 14 Nov 2022

- Update default CodeQL bundle version to 2.11.3. [#1348](https://github.com/github/codeql-action/pull/1348)
- Update the ML-powered additional query pack for JavaScript to version 0.4.0. [#1351](https://github.com/github/codeql-action/pull/1351)

## 2.1.31 - 04 Nov 2022

- The `rb/weak-cryptographic-algorithm` Ruby query has been updated to no longer report uses of hash functions such as `MD5` and `SHA1` even if they are known to be weak. These hash algorithms are used very often in non-sensitive contexts, making the query too imprecise in practice. For more information, see the corresponding change in the [github/codeql repository](https://github.com/github/codeql/pull/11129). [#1344](https://github.com/github/codeql-action/pull/1344)

## 2.1.30 - 02 Nov 2022

- Improve the error message when using CodeQL bundle version 2.7.2 and earlier in a workflow that runs on a runner image such as `ubuntu-22.04` that uses glibc version 2.34 and later. [#1334](https://github.com/github/codeql-action/pull/1334)

## 2.1.29 - 26 Oct 2022

- Update default CodeQL bundle version to 2.11.2. [#1320](https://github.com/github/codeql-action/pull/1320)

## 2.1.28 - 18 Oct 2022

- Update default CodeQL bundle version to 2.11.1. [#1294](https://github.com/github/codeql-action/pull/1294)
- Replace uses of GitHub Actions command `set-output` because it is now deprecated. See more information in the [GitHub Changelog](https://github.blog/changelog/2022-10-11-github-actions-deprecating-save-state-and-set-output-commands/). [#1301](https://github.com/github/codeql-action/pull/1301)

## 2.1.27 - 06 Oct 2022

- We are rolling out a feature of the CodeQL Action in October 2022 that changes the way that Go code is analyzed to be more consistent with other compiled languages like C/C++, C#, and Java. You do not need to alter your code scanning workflows. If you encounter any problems, please [file an issue](https://github.com/github/codeql-action/issues) or open a private ticket with GitHub Support and request an escalation to engineering.

## 2.1.26 - 29 Sep 2022

- Update default CodeQL bundle version to 2.11.0. [#1267](https://github.com/github/codeql-action/pull/1267)

## 2.1.25 - 21 Sep 2022

- We will soon be rolling out a feature of the CodeQL Action that stores some information used to make future runs faster in the GitHub Actions cache. Initially, this will only be enabled on JavaScript repositories, but we plan to add more languages to this soon. The new feature can be disabled by passing the `trap-caching: false` option to your workflow's `init` step, for example if you are already using the GitHub Actions cache for a different purpose and are near the storage limit for it.
- Add support for Python automatic dependency installation with Poetry 1.2 [#1258](https://github.com/github/codeql-action/pull/1258).

## 2.1.24 - 16 Sep 2022

No user facing changes.

## 2.1.23 - 14 Sep 2022

- Allow CodeQL packs to be downloaded from GitHub Enterprise Server instances, using the new `registries` input for the `init` action.  [#1221](https://github.com/github/codeql-action/pull/1221)
- Update default CodeQL bundle version to 2.10.5. [#1240](https://github.com/github/codeql-action/pull/1240)

## 2.1.22 - 01 Sep 2022

- Downloading CodeQL packs has been moved to the `init` step. Previously, CodeQL packs were downloaded during the `analyze` step. [#1218](https://github.com/github/codeql-action/pull/1218)
- Update default CodeQL bundle version to 2.10.4. [#1224](https://github.com/github/codeql-action/pull/1224)
- The newly released [Poetry 1.2](https://python-poetry.org/blog/announcing-poetry-1.2.0) is not yet supported. In the most common case where the CodeQL Action is automatically installing Python dependencies, it will continue to install and use Poetry 1.1 on its own. However, in certain cases such as with self-hosted runners, you may need to ensure Poetry 1.1 is installed yourself.

## 2.1.21 - 25 Aug 2022

- Improve error messages when the code scanning configuration file includes an invalid `queries` block or an invalid `query-filters` block. [#1208](https://github.com/github/codeql-action/pull/1208)
- Fix a bug where Go build tracing could fail on Windows. [#1209](https://github.com/github/codeql-action/pull/1209)

## 2.1.20 - 22 Aug 2022

No user facing changes.

## 2.1.19 - 17 Aug 2022

- Add the ability to filter queries from a code scanning run by using the `query-filters` option in the code scanning configuration file. [#1098](https://github.com/github/codeql-action/pull/1098)
- In debug mode, debug artifacts are now uploaded even if a step in the Actions workflow fails. [#1159](https://github.com/github/codeql-action/pull/1159)
- Update default CodeQL bundle version to 2.10.3. [#1178](https://github.com/github/codeql-action/pull/1178)
- The combination of python2 and Pipenv is no longer supported. [#1181](https://github.com/github/codeql-action/pull/1181)

## 2.1.18 - 03 Aug 2022

- Update default CodeQL bundle version to 2.10.2.  [#1156](https://github.com/github/codeql-action/pull/1156)

## 2.1.17 - 28 Jul 2022

- Update default CodeQL bundle version to 2.10.1.  [#1143](https://github.com/github/codeql-action/pull/1143)

## 2.1.16 - 13 Jul 2022

- You can now quickly debug a job that uses the CodeQL Action by re-running the job from the GitHub UI and selecting the "Enable debug logging" option. [#1132](https://github.com/github/codeql-action/pull/1132)
- You can now see diagnostic messages produced by the analysis in the logs of the `analyze` Action by enabling debug mode. To enable debug mode, pass `debug: true` to the `init` Action, or [enable step debug logging](https://docs.github.com/en/actions/monitoring-and-troubleshooting-workflows/enabling-debug-logging#enabling-step-debug-logging). This feature is available for CodeQL CLI version 2.10.0 and later. [#1133](https://github.com/github/codeql-action/pull/1133)

## 2.1.15 - 28 Jun 2022

- CodeQL query packs listed in the `packs` configuration field will be skipped if their target language is not being analyzed in the current Actions job. Previously, this would throw an error. [#1116](https://github.com/github/codeql-action/pull/1116)
- The combination of python2 and poetry is no longer supported. See <https://github.com/actions/setup-python/issues/374> for more details. [#1124](https://github.com/github/codeql-action/pull/1124)
- Update default CodeQL bundle version to 2.10.0. [#1123](https://github.com/github/codeql-action/pull/1123)

## 2.1.14 - 22 Jun 2022

No user facing changes.

## 2.1.13 - 21 Jun 2022

- Update default CodeQL bundle version to 2.9.4. [#1100](https://github.com/github/codeql-action/pull/1100)

## 2.1.12 - 01 Jun 2022

- Update default CodeQL bundle version to 2.9.3. [#1084](https://github.com/github/codeql-action/pull/1084)

## 2.1.11 - 17 May 2022

- Update default CodeQL bundle version to 2.9.2. [#1074](https://github.com/github/codeql-action/pull/1074)

## 2.1.10 - 10 May 2022

- Update default CodeQL bundle version to 2.9.1. [#1056](https://github.com/github/codeql-action/pull/1056)
- When `wait-for-processing` is enabled, the workflow will now fail if there were any errors that occurred during processing of the analysis results.

## 2.1.9 - 27 Apr 2022

- Add `working-directory` input to the `autobuild` action. [#1024](https://github.com/github/codeql-action/pull/1024)
- The `analyze` and `upload-sarif` actions will now wait up to 2 minutes for processing to complete after they have uploaded the results so they can report any processing errors that occurred. This behavior can be disabled by setting the `wait-for-processing` action input to `"false"`. [#1007](https://github.com/github/codeql-action/pull/1007)
- Update default CodeQL bundle version to 2.9.0.
- Fix a bug where [status reporting fails on Windows](https://github.com/github/codeql-action/issues/1041). [#1042](https://github.com/github/codeql-action/pull/1042)

## 2.1.8 - 08 Apr 2022

- Update default CodeQL bundle version to 2.8.5. [#1014](https://github.com/github/codeql-action/pull/1014)
- Fix error where the init action would fail due to a GitHub API request that was taking too long to complete [#1025](https://github.com/github/codeql-action/pull/1025)

## 2.1.7 - 05 Apr 2022

- A bug where additional queries specified in the workflow file would sometimes not be respected has been fixed. [#1018](https://github.com/github/codeql-action/pull/1018)

## 2.1.6 - 30 Mar 2022

- [v2+ only] The CodeQL Action now runs on Node.js v16. [#1000](https://github.com/github/codeql-action/pull/1000)
- Update default CodeQL bundle version to 2.8.4. [#990](https://github.com/github/codeql-action/pull/990)
- Fix a bug where an invalid `commit_oid` was being sent to code scanning when a custom checkout path was being used. [#956](https://github.com/github/codeql-action/pull/956)

## 1.1.5 - 15 Mar 2022

- Update default CodeQL bundle version to 2.8.3.
- The CodeQL runner is now deprecated and no longer being released. For more information, see [CodeQL runner deprecation](https://github.blog/changelog/2021-09-21-codeql-runner-deprecation/).
- Fix two bugs that cause action failures with GHES 3.3 or earlier. [#978](https://github.com/github/codeql-action/pull/978)
  - Fix `not a permitted key` invalid requests with GHES 3.1 or earlier
  - Fix `RUNNER_ARCH environment variable must be set` errors with GHES 3.3 or earlier

## 1.1.4 - 07 Mar 2022

- Update default CodeQL bundle version to 2.8.2. [#950](https://github.com/github/codeql-action/pull/950)
- Fix a bug where old results can be uploaded if the languages in a repository change when using a non-ephemeral self-hosted runner. [#955](https://github.com/github/codeql-action/pull/955)

## 1.1.3 - 23 Feb 2022

- Fix a bug where the CLR traces can continue tracing even after tracing should be stopped. [#938](https://github.com/github/codeql-action/pull/938)

## 1.1.2 - 17 Feb 2022

- Due to potential issues for GHES 3.1–3.3 customers who are using recent versions of the CodeQL Action via GHES Connect, the CodeQL Action now uses Node.js v12 rather than Node.js v16. [#937](https://github.com/github/codeql-action/pull/937)

## 1.1.1 - 17 Feb 2022

- The CodeQL CLI versions up to and including version 2.4.4 are not compatible with the CodeQL Action 1.1.1 and later. The Action will emit an error if it detects that it is being used by an incompatible version of the CLI. [#931](https://github.com/github/codeql-action/pull/931)
- Update default CodeQL bundle version to 2.8.1. [#925](https://github.com/github/codeql-action/pull/925)

## 1.1.0 - 11 Feb 2022

- The CodeQL Action now uses Node.js v16. [#909](https://github.com/github/codeql-action/pull/909)
- Beware that the CodeQL build tracer in this release (and in all earlier releases) is incompatible with Windows 11 and Windows Server 2022. This incompatibility affects database extraction for compiled languages: cpp, csharp, go, and java. As a result, analyzing these languages with the `windows-latest` or `windows-2022` Actions virtual environments is currently unsupported. If you use any of these languages, please use the `windows-2019` Actions virtual environment or otherwise avoid these specific Windows versions until a new release fixes this incompatibility.

## 1.0.32 - 07 Feb 2022

- Add `sarif-id` as an output for the `upload-sarif` and `analyze` actions. [#889](https://github.com/github/codeql-action/pull/889)
- Add `ref` and `sha` inputs to the `analyze` action, which override the defaults provided by the GitHub Action context. [#889](https://github.com/github/codeql-action/pull/889)
- Update default CodeQL bundle version to 2.8.0. [#911](https://github.com/github/codeql-action/pull/911)

## 1.0.31 - 31 Jan 2022

- Remove `experimental` message when using custom CodeQL packages. [#888](https://github.com/github/codeql-action/pull/888)
- Add a better warning message stating that experimental features will be disabled if the workflow has been triggered by a pull request from a fork or the `security-events: write` permission is not present. [#882](https://github.com/github/codeql-action/pull/882)

## 1.0.30 - 24 Jan 2022

- Display a better error message when encountering a workflow that runs the `codeql-action/init` action multiple times. [#876](https://github.com/github/codeql-action/pull/876)
- Update default CodeQL bundle version to 2.7.6. [#877](https://github.com/github/codeql-action/pull/877)

## 1.0.29 - 21 Jan 2022

- The feature to wait for SARIF processing to complete after upload has been disabled by default due to a bug in its interaction with pull requests from forks.

## 1.0.28 - 18 Jan 2022

- Update default CodeQL bundle version to 2.7.5. [#866](https://github.com/github/codeql-action/pull/866)
- Fix a bug where SARIF files were failing upload due to an invalid test for unique categories. [#872](https://github.com/github/codeql-action/pull/872)

## 1.0.27 - 11 Jan 2022

- The `analyze` and `upload-sarif` actions will now wait up to 2 minutes for processing to complete after they have uploaded the results so they can report any processing errors that occurred. This behavior can be disabled by setting the `wait-for-processing` action input to `"false"`. [#855](https://github.com/github/codeql-action/pull/855)

## 1.0.26 - 10 Dec 2021

- Update default CodeQL bundle version to 2.7.3. [#842](https://github.com/github/codeql-action/pull/842)

## 1.0.25 - 06 Dec 2021

No user facing changes.

## 1.0.24 - 23 Nov 2021

- Update default CodeQL bundle version to 2.7.2. [#827](https://github.com/github/codeql-action/pull/827)

## 1.0.23 - 16 Nov 2021

- The `upload-sarif` action now allows multiple uploads in a single job, as long as they have different categories. [#801](https://github.com/github/codeql-action/pull/801)
- Update default CodeQL bundle version to 2.7.1. [#816](https://github.com/github/codeql-action/pull/816)

## 1.0.22 - 04 Nov 2021

- The `init` step of the Action now supports `ram` and `threads` inputs to limit resource use of CodeQL extractors. These inputs also serve as defaults to the subsequent `analyze` step, which finalizes the database and executes queries. [#738](https://github.com/github/codeql-action/pull/738)
- When used with CodeQL 2.7.1 or above, the Action now includes custom query help in the analysis results uploaded to GitHub code scanning, if available. To add help text for a custom query, create a Markdown file next to the `.ql` file containing the query, using the same base name but the file extension `.md`. [#804](https://github.com/github/codeql-action/pull/804)

## 1.0.21 - 28 Oct 2021

- Update default CodeQL bundle version to 2.7.0. [#795](https://github.com/github/codeql-action/pull/795)

## 1.0.20 - 25 Oct 2021

No user facing changes.

## 1.0.19 - 18 Oct 2021

No user facing changes.

## 1.0.18 - 08 Oct 2021

- Fixed a bug where some builds were no longer being traced correctly. [#766](https://github.com/github/codeql-action/pull/766)

## 1.0.17 - 07 Oct 2021

- Update default CodeQL bundle version to 2.6.3. [#761](https://github.com/github/codeql-action/pull/761)

## 1.0.16 - 05 Oct 2021

No user facing changes.

## 1.0.15 - 22 Sep 2021

- Update default CodeQL bundle version to 2.6.2. [#746](https://github.com/github/codeql-action/pull/746)

## 1.0.14 - 09 Sep 2021

- Update default CodeQL bundle version to 2.6.1. [#733](https://github.com/github/codeql-action/pull/733)

## 1.0.13 - 06 Sep 2021

- Update default CodeQL bundle version to 2.6.0. [#712](https://github.com/github/codeql-action/pull/712)
- Update baseline lines of code counter for python. All multi-line strings are counted as code. [#714](https://github.com/github/codeql-action/pull/714)
- Remove old baseline LoC injection [#715](https://github.com/github/codeql-action/pull/715)

## 1.0.12 - 16 Aug 2021

- Update README to include a sample permissions block. [#689](https://github.com/github/codeql-action/pull/689)

## 1.0.11 - 09 Aug 2021

- Update default CodeQL bundle version to 2.5.9. [#687](https://github.com/github/codeql-action/pull/687)

## 1.0.10 - 03 Aug 2021

- Fix an issue where a summary of diagnostics information from CodeQL was not output to the logs of the `analyze` step of the Action. [#672](https://github.com/github/codeql-action/pull/672)

## 1.0.9 - 02 Aug 2021

No user facing changes.

## 1.0.8 - 26 Jul 2021

- Update default CodeQL bundle version to 2.5.8. [#631](https://github.com/github/codeql-action/pull/631)

## 1.0.7 - 21 Jul 2021

No user facing changes.

## 1.0.6 - 19 Jul 2021

- The `init` step of the Action now supports a `source-root` input as a path to the root source-code directory. By default, the path is relative to `$GITHUB_WORKSPACE`. [#607](https://github.com/github/codeql-action/pull/607)
- The `init` step will now try to install a few Python tools needed by this Action when running on a self-hosted runner. [#616](https://github.com/github/codeql-action/pull/616)

## 1.0.5 - 12 Jul 2021

- The `analyze` step of the Action now supports a `skip-queries` option to merely build the CodeQL database without analyzing. This functionality is not present in the runner. Additionally, the step will no longer fail if it encounters a finalized database, and will instead continue with query execution. [#602](https://github.com/github/codeql-action/pull/602)
- Update the warning message when the baseline lines of code count is unavailable. [#608](https://github.com/github/codeql-action/pull/608)

## 1.0.4 - 28 Jun 2021

- Fix `RUNNER_TEMP environment variable must be set` when using runner. [#594](https://github.com/github/codeql-action/pull/594)
- Fix couting of lines of code for C# projects. [#586](https://github.com/github/codeql-action/pull/586)

## 1.0.3 - 23 Jun 2021

No user facing changes.

## 1.0.2 - 17 Jun 2021

- Fix out of memory in hash computation. [#550](https://github.com/github/codeql-action/pull/550)
- Clean up logging during analyze results. [#557](https://github.com/github/codeql-action/pull/557)
- Add `--finalize-dataset` to `database finalize` call, freeing up some disk space after database creation. [#558](https://github.com/github/codeql-action/pull/558)

## 1.0.1 - 07 Jun 2021

- Pass the `--sarif-group-rules-by-pack` argument to CodeQL CLI invocations that generate SARIF. This means the SARIF rule object for each query will now be found underneath its corresponding query pack in `runs[].tool.extensions`. [#546](https://github.com/github/codeql-action/pull/546)
- Output the location of CodeQL databases created in the analyze step. [#543](https://github.com/github/codeql-action/pull/543)

## 1.0.0 - 31 May 2021

- Add this changelog file. [#507](https://github.com/github/codeql-action/pull/507)
- Improve grouping of analysis logs. Add a new log group containing a summary of metrics and diagnostics, if they were produced by CodeQL builtin queries. [#515](https://github.com/github/codeql-action/pull/515)
- Add metrics and diagnostics summaries from custom query suites to the analysis summary log group. [#532](https://github.com/github/codeql-action/pull/532)<|MERGE_RESOLUTION|>--- conflicted
+++ resolved
@@ -2,7 +2,6 @@
 
 ## [UNRELEASED]
 
-<<<<<<< HEAD
 - Improve stability when choosing the default version of CodeQL to use in code scanning workflow runs on Actions on GitHub.com [#1475](https://github.com/github/codeql-action/pull/1475).
   - This change addresses customer reports of code scanning alerts on GitHub.com being closed and reopened during the rollout of new versions of CodeQL in the GitHub Actions [runner images](https://github.com/actions/runner-images).
   - **No change is required for the majority of workflows**, including:
@@ -15,9 +14,7 @@
   - **Advanced users only**: Workflows that interact directly with the GitHub Actions runner image tool cache to find CodeQL (for example via the `@actions/tool-cache` npm package or direct access to the filesystem) should take into account the following internal layout changes:
     - Previously, the tool cache was pre-populated with _one_ recent version of CodeQL. Now, it is pre-populated with _two_ recent versions of CodeQL.
     - Previously, the CodeQL tools were located within the tool cache under a directory named after the release date, e.g. CodeQL 2.11.6 was located under `CodeQL/0.0.0-20221211/x64/codeql`. Now, the CodeQL tools are located under a directory named after the CodeQL CLI version number and release date, e.g. CodeQL 2.11.6 is now located under `CodeQL/2.11.6-20221211/x64/codeql`.
-=======
 - Python automatic dependency installation will no longer fail for projects using Poetry that specify `virtualenvs.options.no-pip = true` in their `poetry.toml`. [#1431](https://github.com/github/codeql-action/pull/1431).
->>>>>>> 32be38ee
 
 ## 2.1.38 - 12 Jan 2023
 
