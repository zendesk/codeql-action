# CodeQL Action Changelog

See the [releases page](https://github.com/github/codeql-action/releases) for the relevant changes to the CodeQL CLI and language packs.

## [UNRELEASED]

<<<<<<< HEAD
- [v3+ only] The CodeQL Action now runs on Node.js v20. [#2006](https://github.com/github/codeql-action/pull/2006)
=======
- Update default CodeQL bundle version to 2.15.4. [#2016](https://github.com/github/codeql-action/pull/2016)
>>>>>>> fe23b5a3

## 2.22.9 - 07 Dec 2023

No user facing changes.

## 2.22.8 - 23 Nov 2023

- Update default CodeQL bundle version to 2.15.3. [#2001](https://github.com/github/codeql-action/pull/2001)

## 2.22.7 - 16 Nov 2023

- Add a deprecation warning for customers using CodeQL version 2.11.5 and earlier. These versions of CodeQL were discontinued on 8 November 2023 alongside GitHub Enterprise Server 3.7, and will be unsupported by CodeQL Action v2.23.0 and later. [#1993](https://github.com/github/codeql-action/pull/1993)
  - If you are using one of these versions, please update to CodeQL CLI version 2.11.6 or later. For instance, if you have specified a custom version of the CLI using the 'tools' input to the 'init' Action, you can remove this input to use the default version.
  - Alternatively, if you want to continue using a version of the CodeQL CLI between 2.10.5 and 2.11.5, you can replace `github/codeql-action/*@v2` by `github/codeql-action/*@v2.22.7` in your code scanning workflow to ensure you continue using this version of the CodeQL Action.

## 2.22.6 - 14 Nov 2023

- Customers running Python analysis on macOS using version 2.14.6 or earlier of the CodeQL CLI should upgrade to CodeQL CLI version 2.15.0 or later. If you do not wish to upgrade the CodeQL CLI, ensure that you are using Python version 3.11 or earlier, as CodeQL version 2.14.6 and earlier do not support Python 3.12. You can achieve this by adding a [`setup-python`](https://github.com/actions/setup-python) step to your code scanning workflow before the step that invokes `github/codeql-action/init`.
- Update default CodeQL bundle version to 2.15.2. [#1978](https://github.com/github/codeql-action/pull/1978)

## 2.22.5 - 27 Oct 2023

No user facing changes.

## 2.22.4 - 20 Oct 2023

- Update default CodeQL bundle version to 2.15.1. [#1953](https://github.com/github/codeql-action/pull/1953)
- Users will begin to see warnings on Node.js 16 deprecation in their Actions logs on code scanning runs starting October 23, 2023.
  - All code scanning workflows should continue to succeed regardless of the warning.
  - The team at GitHub maintaining the CodeQL Action is aware of the deprecation timeline and actively working on creating another version of the CodeQL Action, v3, that will bump us to Node 20.
  - For more information, and to communicate with the maintaining team, please use [this issue](https://github.com/github/codeql-action/issues/1959).

## 2.22.3 - 13 Oct 2023

- Provide an authentication token when downloading the CodeQL Bundle from the API of a GitHub Enterprise Server instance. [#1945](https://github.com/github/codeql-action/pull/1945)

## 2.22.2 - 12 Oct 2023

- Update default CodeQL bundle version to 2.15.0. [#1938](https://github.com/github/codeql-action/pull/1938)
- Improve the log output when an error occurs in an invocation of the CodeQL CLI. [#1927](https://github.com/github/codeql-action/pull/1927)

## 2.22.1 - 09 Oct 2023

- Add a workaround for Python 3.12, which is not supported in CodeQL CLI version 2.14.6 or earlier. If you are running an analysis on Windows and using Python 3.12 or later, the CodeQL Action will switch to running Python 3.11. In this case, if Python 3.11 is not found, then the workflow will fail. [#1928](https://github.com/github/codeql-action/pull/1928)

## 2.22.0 - 06 Oct 2023

- The CodeQL Action now requires CodeQL version 2.10.5 or later. For more information, see the corresponding changelog entry for CodeQL Action version 2.21.8. [#1907](https://github.com/github/codeql-action/pull/1907)
- The CodeQL Action no longer runs ML-powered queries. For more information, including details on our investment in AI-powered security technology, see ["CodeQL code scanning deprecates ML-powered alerts."](https://github.blog/changelog/2023-09-29-codeql-code-scanning-deprecates-ml-powered-alerts/) [#1910](https://github.com/github/codeql-action/pull/1910)
- Fix a bug which prevented tracing of projects using Go 1.21 and above on Linux. [#1909](https://github.com/github/codeql-action/pull/1909)

## 2.21.9 - 27 Sep 2023

- Update default CodeQL bundle version to 2.14.6. [#1897](https://github.com/github/codeql-action/pull/1897)
- We are rolling out a feature in October 2023 that will improve the success rate of C/C++ autobuild. [#1889](https://github.com/github/codeql-action/pull/1889)
- We are rolling out a feature in October 2023 that will provide specific file coverage information for C and C++, Java and Kotlin, and JavaScript and TypeScript. Currently file coverage information for each of these pairs of languages is grouped together. [#1903](https://github.com/github/codeql-action/pull/1903)
- Add a warning to help customers avoid inadvertently analyzing the same CodeQL language in multiple matrix jobs. [#1901](https://github.com/github/codeql-action/pull/1901)

## 2.21.8 - 19 Sep 2023

- Add a deprecation warning for customers using CodeQL version 2.10.4 and earlier. These versions of CodeQL were discontinued on 12 September 2023 alongside GitHub Enterprise Server 3.6, and will be unsupported by the next minor release of the CodeQL Action. [#1884](https://github.com/github/codeql-action/pull/1884)
  - If you are using one of these versions, please update to CodeQL CLI version 2.10.5 or later. For instance, if you have specified a custom version of the CLI using the 'tools' input to the 'init' Action, you can remove this input to use the default version.
  - Alternatively, if you want to continue using a version of the CodeQL CLI between 2.9.5 and 2.10.4, you can replace `github/codeql-action/*@v2` by `github/codeql-action/*@v2.21.7` in your code scanning workflow to ensure you continue using this version of the CodeQL Action.
- Enable the following language aliases when using CodeQL 2.14.4 and later: `c-cpp` for C/C++ analysis, `java-kotlin` for Java/Kotlin analysis, and `javascript-typescript` for JavaScript/TypeScript analysis. [#1883](https://github.com/github/codeql-action/pull/1883)

## 2.21.7 - 14 Sep 2023

- Update default CodeQL bundle version to 2.14.5. [#1882](https://github.com/github/codeql-action/pull/1882)

## 2.21.6 - 13 Sep 2023

- Better error message when there is a failure to determine the merge base of the code to analysis. [#1860](https://github.com/github/codeql-action/pull/1860)
- Improve the calculation of default amount of RAM used for query execution on GitHub Enterprise Server. This now reduces in proportion to the runner's total memory to better account for system memory usage, helping to avoid out-of-memory failures on larger runners. This feature is already available to GitHub.com users. [#1866](https://github.com/github/codeql-action/pull/1866)
- Enable improved file coverage information for GitHub Enterprise Server users. This feature is already available to GitHub.com users. [#1867](https://github.com/github/codeql-action/pull/1867)
- Update default CodeQL bundle version to 2.14.4. [#1873](https://github.com/github/codeql-action/pull/1873)

## 2.21.5 - 28 Aug 2023

- Update default CodeQL bundle version to 2.14.3. [#1845](https://github.com/github/codeql-action/pull/1845)
- Fixed a bug in CodeQL Action 2.21.3 onwards that affected beta support for [Project Lombok](https://projectlombok.org/) when analyzing Java. The environment variable `CODEQL_EXTRACTOR_JAVA_RUN_ANNOTATION_PROCESSORS` will now be respected if it was manually configured in the workflow. [#1844](https://github.com/github/codeql-action/pull/1844)
- Enable support for Kotlin 1.9.20 when running with CodeQL CLI v2.13.4 through v2.14.3. [#1853](https://github.com/github/codeql-action/pull/1853)

## 2.21.4 - 14 Aug 2023

- Update default CodeQL bundle version to 2.14.2. [#1831](https://github.com/github/codeql-action/pull/1831)
- Log a warning if the amount of available disk space runs low during a code scanning run. [#1825](https://github.com/github/codeql-action/pull/1825)
- When downloading CodeQL bundle version 2.13.4 and later, cache these bundles in the Actions tool cache using a simpler version number. [#1832](https://github.com/github/codeql-action/pull/1832)
- Fix an issue that first appeared in CodeQL Action v2.21.2 that prevented CodeQL invocations from being logged. [#1833](https://github.com/github/codeql-action/pull/1833)
- We are rolling out a feature in August 2023 that will improve the quality of file coverage information. [#1835](https://github.com/github/codeql-action/pull/1835)

## 2.21.3 - 08 Aug 2023

- We are rolling out a feature in August 2023 that will improve multi-threaded performance on larger runners. [#1817](https://github.com/github/codeql-action/pull/1817)
- We are rolling out a feature in August 2023 that adds beta support for [Project Lombok](https://projectlombok.org/) when analyzing Java. [#1809](https://github.com/github/codeql-action/pull/1809)
- Reduce disk space usage when downloading the CodeQL bundle. [#1820](https://github.com/github/codeql-action/pull/1820)

## 2.21.2 - 28 Jul 2023

- Update default CodeQL bundle version to 2.14.1. [#1797](https://github.com/github/codeql-action/pull/1797)
- Avoid duplicating the analysis summary within the logs. [#1811](https://github.com/github/codeql-action/pull/1811)

## 2.21.1 - 26 Jul 2023

- Improve the handling of fatal errors from the CodeQL CLI. [#1795](https://github.com/github/codeql-action/pull/1795)
- Add the `sarif-output` output to the analyze action that contains the path to the directory of the generated SARIF. [#1799](https://github.com/github/codeql-action/pull/1799)

## 2.21.0 - 19 Jul 2023

- CodeQL Action now requires CodeQL CLI 2.9.4 or later. For more information, see the corresponding changelog entry for CodeQL Action version 2.20.4. [#1724](https://github.com/github/codeql-action/pull/1724)

## 2.20.4 - 14 Jul 2023

- This is the last release of the Action that supports CodeQL CLI versions 2.8.5 to 2.9.3. These versions of the CodeQL CLI were deprecated on June 20, 2023 alongside GitHub Enterprise Server 3.5 and will not be supported by the next release of the CodeQL Action (2.21.0).
  - If you are using one of these versions, please update to CodeQL CLI version 2.9.4 or later. For instance, if you have specified a custom version of the CLI using the 'tools' input to the 'init' Action, you can remove this input to use the default version.
  - Alternatively, if you want to continue using a version of the CodeQL CLI between 2.8.5 and 2.9.3, you can replace 'github/codeql-action/*@v2' by 'github/codeql-action/*@v2.20.4' in your code scanning workflow to ensure you continue using this version of the CodeQL Action.
- We are rolling out a feature in July 2023 that will slightly reduce the default amount of RAM used for query execution, in proportion to the runner's total memory. This will help to avoid out-of-memory failures on larger runners. [#1760](https://github.com/github/codeql-action/pull/1760)
- Update default CodeQL bundle version to 2.14.0. [#1762](https://github.com/github/codeql-action/pull/1762)

## 2.20.3 - 06 Jul 2023

- Update default CodeQL bundle version to 2.13.5. [#1743](https://github.com/github/codeql-action/pull/1743)

## 2.20.2 - 03 Jul 2023

No user facing changes.

## 2.20.1 - 21 Jun 2023

- Update default CodeQL bundle version to 2.13.4. [#1721](https://github.com/github/codeql-action/pull/1721)
- Experimental: add a new `resolve-environment` action which attempts to infer a configuration for the build environment that is required to build a given project. Do not use this in production as it is part of an internal experiment and subject to change at any time.

## 2.20.0 - 13 Jun 2023

- Bump the version of the Action to 2.20.0. This ensures that users who received a Dependabot upgrade to [`cdcdbb5`](https://github.com/github/codeql-action/commit/cdcdbb579706841c47f7063dda365e292e5cad7a), which was mistakenly marked as Action version 2.13.4, continue to receive updates to the CodeQL Action. Full details in [#1729](https://github.com/github/codeql-action/pull/1729)

## 2.3.6 - 01 Jun 2023

- Update default CodeQL bundle version to 2.13.3. [#1698](https://github.com/github/codeql-action/pull/1698)

## 2.3.5 - 25 May 2023

- Allow invalid URIs to be used as values to `artifactLocation.uri` properties. This reverses a change from [#1668](https://github.com/github/codeql-action/pull/1668) that inadvertently led to stricter validation of some URI values. [#1705](https://github.com/github/codeql-action/pull/1705)
- Gracefully handle invalid URIs when fingerprinting. [#1694](https://github.com/github/codeql-action/pull/1694)

## 2.3.4 - 24 May 2023

- Updated the SARIF 2.1.0 JSON schema file to the latest from [oasis-tcs/sarif-spec](https://github.com/oasis-tcs/sarif-spec/blob/123e95847b13fbdd4cbe2120fa5e33355d4a042b/Schemata/sarif-schema-2.1.0.json). [#1668](https://github.com/github/codeql-action/pull/1668)
- We are rolling out a feature in May 2023 that will disable Python dependency installation for new users of the CodeQL Action. This improves the speed of analysis while having only a very minor impact on results. [#1676](https://github.com/github/codeql-action/pull/1676)
- We are improving the way that [CodeQL bundles](https://github.com/github/codeql-action/releases) are tagged to make it possible to easily identify bundles by their CodeQL semantic version. [#1682](https://github.com/github/codeql-action/pull/1682)
  - As of CodeQL CLI 2.13.4, CodeQL bundles will be tagged using semantic versions, for example `codeql-bundle-v2.13.4`, instead of timestamps, like `codeql-bundle-20230615`.
  - This change does not affect the majority of workflows, and we will not be changing tags for existing bundle releases.
  - Some workflows with custom logic that depends on the specific format of the CodeQL bundle tag may need to be updated. For example, if your workflow matches CodeQL bundle tag names against a `codeql-bundle-yyyymmdd` pattern, you should update it to also recognize `codeql-bundle-vx.y.z` tags.
- Remove the requirement for `on.push` and `on.pull_request` to trigger on the same branches. [#1675](https://github.com/github/codeql-action/pull/1675)

## 2.3.3 - 04 May 2023

- Update default CodeQL bundle version to 2.13.1. [#1664](https://github.com/github/codeql-action/pull/1664)
- You can now configure CodeQL within your code scanning workflow by passing a `config` input to the `init` Action. See [Using a custom configuration file](https://aka.ms/code-scanning-docs/config-file) for more information about configuring code scanning. [#1590](https://github.com/github/codeql-action/pull/1590)

## 2.3.2 - 27 Apr 2023

No user facing changes.

## 2.3.1 - 26 Apr 2023

No user facing changes.

## 2.3.0 - 21 Apr 2023

- Update default CodeQL bundle version to 2.13.0. [#1649](https://github.com/github/codeql-action/pull/1649)
- Bump the minimum CodeQL bundle version to 2.8.5. [#1618](https://github.com/github/codeql-action/pull/1618)

## 2.2.12 - 13 Apr 2023

- Include the value of the `GITHUB_RUN_ATTEMPT` environment variable in the telemetry sent to GitHub. [#1640](https://github.com/github/codeql-action/pull/1640)
- Improve the ease of debugging failed runs configured using [default setup](https://docs.github.com/en/code-security/code-scanning/automatically-scanning-your-code-for-vulnerabilities-and-errors/configuring-code-scanning-for-a-repository#configuring-code-scanning-automatically). The CodeQL Action will now upload diagnostic information to Code Scanning from failed runs configured using default setup. You can view this diagnostic information on the [tool status page](https://docs.github.com/en/code-security/code-scanning/automatically-scanning-your-code-for-vulnerabilities-and-errors/about-the-tool-status-page). [#1619](https://github.com/github/codeql-action/pull/1619)

## 2.2.11 - 06 Apr 2023

No user facing changes.

## 2.2.10 - 05 Apr 2023

- Update default CodeQL bundle version to 2.12.6. [#1629](https://github.com/github/codeql-action/pull/1629)

## 2.2.9 - 27 Mar 2023

- Customers post-processing the SARIF output of the `analyze` Action before uploading it to Code Scanning will benefit from an improved debugging experience. [#1598](https://github.com/github/codeql-action/pull/1598)
  - The CodeQL Action will now upload a SARIF file with debugging information to Code Scanning on failed runs for customers using `upload: false`. Previously, this was only available for customers using the default value of the `upload` input.
  - The `upload` input to the `analyze` Action now accepts the following values:
    - `always` is the default value, which uploads the SARIF file to Code Scanning for successful and failed runs.
    - `failure-only` is recommended for customers post-processing the SARIF file before uploading it to Code Scanning. This option uploads debugging information to Code Scanning for failed runs to improve the debugging experience.
    - `never` avoids uploading the SARIF file to Code Scanning even if the code scanning run fails. This is not recommended for external users since it complicates debugging.
    - The legacy `true` and `false` options will be interpreted as `always` and `failure-only` respectively.

## 2.2.8 - 22 Mar 2023

- Update default CodeQL bundle version to 2.12.5. [#1585](https://github.com/github/codeql-action/pull/1585)

## 2.2.7 - 15 Mar 2023

No user facing changes.

## 2.2.6 - 10 Mar 2023

- Update default CodeQL bundle version to 2.12.4. [#1561](https://github.com/github/codeql-action/pull/1561)

## 2.2.5 - 24 Feb 2023

- Update default CodeQL bundle version to 2.12.3. [#1543](https://github.com/github/codeql-action/pull/1543)

## 2.2.4 - 10 Feb 2023

No user facing changes.

## 2.2.3 - 08 Feb 2023

- Update default CodeQL bundle version to 2.12.2. [#1518](https://github.com/github/codeql-action/pull/1518)

## 2.2.2 - 06 Feb 2023

- Fix an issue where customers using the CodeQL Action with the [CodeQL Action sync tool](https://docs.github.com/en/enterprise-server@3.7/admin/code-security/managing-github-advanced-security-for-your-enterprise/configuring-code-scanning-for-your-appliance#configuring-codeql-analysis-on-a-server-without-internet-access) would not be able to obtain the CodeQL tools. [#1517](https://github.com/github/codeql-action/pull/1517)

## 2.2.1 - 27 Jan 2023

No user facing changes.

## 2.2.0 - 26 Jan 2023

- Improve stability when choosing the default version of CodeQL to use in code scanning workflow runs on Actions on GitHub.com. [#1475](https://github.com/github/codeql-action/pull/1475)
  - This change addresses customer reports of code scanning alerts on GitHub.com being closed and reopened during the rollout of new versions of CodeQL in the GitHub Actions [runner images](https://github.com/actions/runner-images).
  - **No change is required for the majority of workflows**, including:
    - Workflows on GitHub.com hosted runners using the latest version (`v2`) of the CodeQL Action.
    - Workflows on GitHub.com hosted runners that are pinned to specific versions of the CodeQL Action from `v2.2.0` onwards.
    - Workflows on GitHub Enterprise Server.
  - **A change may be required** for workflows on GitHub.com hosted runners that are pinned to specific versions of the CodeQL Action before `v2.2.0` (e.g. `v2.1.32`):
    - Previously, these workflows would obtain the latest version of CodeQL from the Actions runner image.
    - Now, these workflows will download an older, compatible version of CodeQL from GitHub Releases. To use this older version, no change is required. To use the newest version of CodeQL, please update your workflows to reference the latest version of the CodeQL Action (`v2`).
  - **Internal changes**
    - These changes will not affect the majority of code scanning workflows. Continue reading only if your workflow uses [@actions/tool-cache](https://github.com/actions/toolkit/tree/main/packages/tool-cache) or relies on the precise location of CodeQL within the Actions tool cache.
    - The tool cache now contains **two** recent CodeQL versions (previously **one**).
    - Each CodeQL version is located under a directory named after the release date and version number, e.g. CodeQL 2.11.6 is now located under `CodeQL/2.11.6-20221211/x64/codeql` (previously `CodeQL/0.0.0-20221211/x64/codeql`).
- The maximum number of [SARIF runs](https://docs.github.com/en/code-security/code-scanning/integrating-with-code-scanning/sarif-support-for-code-scanning#run-object) per file has been increased from 15 to 20 for users uploading SARIF files to GitHub.com. This change will help ensure that Code Scanning can process SARIF files generated by third-party tools that have many runs. See the [GitHub API documentation](https://docs.github.com/en/rest/code-scanning#upload-an-analysis-as-sarif-data) for a list of all the limits around uploading SARIF. This change will be released to GitHub Enterprise Server as part of GHES 3.9.
- Update default CodeQL bundle version to 2.12.1. [#1498](https://github.com/github/codeql-action/pull/1498)
- Fix a bug that forced the `init` Action to run for at least two minutes on JavaScript. [#1494](https://github.com/github/codeql-action/pull/1494)

## 2.1.39 - 18 Jan 2023

- CodeQL Action v1 is now deprecated, and is no longer updated or supported. For better performance, improved security, and new features, upgrade to v2. For more information, see [this changelog post](https://github.blog/changelog/2023-01-18-code-scanning-codeql-action-v1-is-now-deprecated/). [#1467](https://github.com/github/codeql-action/pull/1466)
- Python automatic dependency installation will no longer fail for projects using Poetry that specify `virtualenvs.options.no-pip = true` in their `poetry.toml`. [#1431](https://github.com/github/codeql-action/pull/1431)
- Avoid printing a stack trace and error message when the action fails to find the SHA at the
  current directory. This will happen in several non-error states and so we now avoid cluttering the
  log with this message. [#1485](https://github.com/github/codeql-action/pull/1485)

## 2.1.38 - 12 Jan 2023

- Update default CodeQL bundle version to 2.12.0. [#1466](https://github.com/github/codeql-action/pull/1466)

## 2.1.37 - 14 Dec 2022

- Update default CodeQL bundle version to 2.11.6. [#1433](https://github.com/github/codeql-action/pull/1433)

## 2.1.36 - 08 Dec 2022

- Update default CodeQL bundle version to 2.11.5. [#1412](https://github.com/github/codeql-action/pull/1412)
- Add a step that tries to upload a SARIF file for the workflow run when that workflow run fails. This will help better surface failed code scanning workflow runs. [#1393](https://github.com/github/codeql-action/pull/1393)
- Python automatic dependency installation will no longer consider dependency code installed in venv as user-written, for projects using Poetry that specify `virtualenvs.in-project = true` in their `poetry.toml`. [#1419](https://github.com/github/codeql-action/pull/1419)

## 2.1.35 - 01 Dec 2022

No user facing changes.

## 2.1.34 - 25 Nov 2022

- Update default CodeQL bundle version to 2.11.4. [#1391](https://github.com/github/codeql-action/pull/1391)
- Fixed a bug where some the `init` action and the `analyze` action would have different sets of experimental feature flags enabled. [#1384](https://github.com/github/codeql-action/pull/1384)

## 2.1.33 - 16 Nov 2022

- Go is now analyzed in the same way as other compiled languages such as C/C++, C#, and Java. This completes the rollout of the feature described in [CodeQL Action version 2.1.27](#2127---06-oct-2022). [#1322](https://github.com/github/codeql-action/pull/1322)
- Bump the minimum CodeQL bundle version to 2.6.3. [#1358](https://github.com/github/codeql-action/pull/1358)

## 2.1.32 - 14 Nov 2022

- Update default CodeQL bundle version to 2.11.3. [#1348](https://github.com/github/codeql-action/pull/1348)
- Update the ML-powered additional query pack for JavaScript to version 0.4.0. [#1351](https://github.com/github/codeql-action/pull/1351)

## 2.1.31 - 04 Nov 2022

- The `rb/weak-cryptographic-algorithm` Ruby query has been updated to no longer report uses of hash functions such as `MD5` and `SHA1` even if they are known to be weak. These hash algorithms are used very often in non-sensitive contexts, making the query too imprecise in practice. For more information, see the corresponding change in the [github/codeql repository](https://github.com/github/codeql/pull/11129). [#1344](https://github.com/github/codeql-action/pull/1344)

## 2.1.30 - 02 Nov 2022

- Improve the error message when using CodeQL bundle version 2.7.2 and earlier in a workflow that runs on a runner image such as `ubuntu-22.04` that uses glibc version 2.34 and later. [#1334](https://github.com/github/codeql-action/pull/1334)

## 2.1.29 - 26 Oct 2022

- Update default CodeQL bundle version to 2.11.2. [#1320](https://github.com/github/codeql-action/pull/1320)

## 2.1.28 - 18 Oct 2022

- Update default CodeQL bundle version to 2.11.1. [#1294](https://github.com/github/codeql-action/pull/1294)
- Replace uses of GitHub Actions command `set-output` because it is now deprecated. See more information in the [GitHub Changelog](https://github.blog/changelog/2022-10-11-github-actions-deprecating-save-state-and-set-output-commands/). [#1301](https://github.com/github/codeql-action/pull/1301)

## 2.1.27 - 06 Oct 2022

- We are rolling out a feature of the CodeQL Action in October 2022 that changes the way that Go code is analyzed to be more consistent with other compiled languages like C/C++, C#, and Java. You do not need to alter your code scanning workflows. If you encounter any problems, please [file an issue](https://github.com/github/codeql-action/issues) or open a private ticket with GitHub Support and request an escalation to engineering.

## 2.1.26 - 29 Sep 2022

- Update default CodeQL bundle version to 2.11.0. [#1267](https://github.com/github/codeql-action/pull/1267)

## 2.1.25 - 21 Sep 2022

- We will soon be rolling out a feature of the CodeQL Action that stores some information used to make future runs faster in the GitHub Actions cache. Initially, this will only be enabled on JavaScript repositories, but we plan to add more languages to this soon. The new feature can be disabled by passing the `trap-caching: false` option to your workflow's `init` step, for example if you are already using the GitHub Actions cache for a different purpose and are near the storage limit for it.
- Add support for Python automatic dependency installation with Poetry 1.2 [#1258](https://github.com/github/codeql-action/pull/1258)

## 2.1.24 - 16 Sep 2022

No user facing changes.

## 2.1.23 - 14 Sep 2022

- Allow CodeQL packs to be downloaded from GitHub Enterprise Server instances, using the new `registries` input for the `init` action.  [#1221](https://github.com/github/codeql-action/pull/1221)
- Update default CodeQL bundle version to 2.10.5. [#1240](https://github.com/github/codeql-action/pull/1240)

## 2.1.22 - 01 Sep 2022

- Downloading CodeQL packs has been moved to the `init` step. Previously, CodeQL packs were downloaded during the `analyze` step. [#1218](https://github.com/github/codeql-action/pull/1218)
- Update default CodeQL bundle version to 2.10.4. [#1224](https://github.com/github/codeql-action/pull/1224)
- The newly released [Poetry 1.2](https://python-poetry.org/blog/announcing-poetry-1.2.0) is not yet supported. In the most common case where the CodeQL Action is automatically installing Python dependencies, it will continue to install and use Poetry 1.1 on its own. However, in certain cases such as with self-hosted runners, you may need to ensure Poetry 1.1 is installed yourself.

## 2.1.21 - 25 Aug 2022

- Improve error messages when the code scanning configuration file includes an invalid `queries` block or an invalid `query-filters` block. [#1208](https://github.com/github/codeql-action/pull/1208)
- Fix a bug where Go build tracing could fail on Windows. [#1209](https://github.com/github/codeql-action/pull/1209)

## 2.1.20 - 22 Aug 2022

No user facing changes.

## 2.1.19 - 17 Aug 2022

- Add the ability to filter queries from a code scanning run by using the `query-filters` option in the code scanning configuration file. [#1098](https://github.com/github/codeql-action/pull/1098)
- In debug mode, debug artifacts are now uploaded even if a step in the Actions workflow fails. [#1159](https://github.com/github/codeql-action/pull/1159)
- Update default CodeQL bundle version to 2.10.3. [#1178](https://github.com/github/codeql-action/pull/1178)
- The combination of python2 and Pipenv is no longer supported. [#1181](https://github.com/github/codeql-action/pull/1181)

## 2.1.18 - 03 Aug 2022

- Update default CodeQL bundle version to 2.10.2.  [#1156](https://github.com/github/codeql-action/pull/1156)

## 2.1.17 - 28 Jul 2022

- Update default CodeQL bundle version to 2.10.1.  [#1143](https://github.com/github/codeql-action/pull/1143)

## 2.1.16 - 13 Jul 2022

- You can now quickly debug a job that uses the CodeQL Action by re-running the job from the GitHub UI and selecting the "Enable debug logging" option. [#1132](https://github.com/github/codeql-action/pull/1132)
- You can now see diagnostic messages produced by the analysis in the logs of the `analyze` Action by enabling debug mode. To enable debug mode, pass `debug: true` to the `init` Action, or [enable step debug logging](https://docs.github.com/en/actions/monitoring-and-troubleshooting-workflows/enabling-debug-logging#enabling-step-debug-logging). This feature is available for CodeQL CLI version 2.10.0 and later. [#1133](https://github.com/github/codeql-action/pull/1133)

## 2.1.15 - 28 Jun 2022

- CodeQL query packs listed in the `packs` configuration field will be skipped if their target language is not being analyzed in the current Actions job. Previously, this would throw an error. [#1116](https://github.com/github/codeql-action/pull/1116)
- The combination of python2 and poetry is no longer supported. See <https://github.com/actions/setup-python/issues/374> for more details. [#1124](https://github.com/github/codeql-action/pull/1124)
- Update default CodeQL bundle version to 2.10.0. [#1123](https://github.com/github/codeql-action/pull/1123)

## 2.1.14 - 22 Jun 2022

No user facing changes.

## 2.1.13 - 21 Jun 2022

- Update default CodeQL bundle version to 2.9.4. [#1100](https://github.com/github/codeql-action/pull/1100)

## 2.1.12 - 01 Jun 2022

- Update default CodeQL bundle version to 2.9.3. [#1084](https://github.com/github/codeql-action/pull/1084)

## 2.1.11 - 17 May 2022

- Update default CodeQL bundle version to 2.9.2. [#1074](https://github.com/github/codeql-action/pull/1074)

## 2.1.10 - 10 May 2022

- Update default CodeQL bundle version to 2.9.1. [#1056](https://github.com/github/codeql-action/pull/1056)
- When `wait-for-processing` is enabled, the workflow will now fail if there were any errors that occurred during processing of the analysis results.

## 2.1.9 - 27 Apr 2022

- Add `working-directory` input to the `autobuild` action. [#1024](https://github.com/github/codeql-action/pull/1024)
- The `analyze` and `upload-sarif` actions will now wait up to 2 minutes for processing to complete after they have uploaded the results so they can report any processing errors that occurred. This behavior can be disabled by setting the `wait-for-processing` action input to `"false"`. [#1007](https://github.com/github/codeql-action/pull/1007)
- Update default CodeQL bundle version to 2.9.0.
- Fix a bug where [status reporting fails on Windows](https://github.com/github/codeql-action/issues/1041). [#1042](https://github.com/github/codeql-action/pull/1042)

## 2.1.8 - 08 Apr 2022

- Update default CodeQL bundle version to 2.8.5. [#1014](https://github.com/github/codeql-action/pull/1014)
- Fix error where the init action would fail due to a GitHub API request that was taking too long to complete [#1025](https://github.com/github/codeql-action/pull/1025)

## 2.1.7 - 05 Apr 2022

- A bug where additional queries specified in the workflow file would sometimes not be respected has been fixed. [#1018](https://github.com/github/codeql-action/pull/1018)

## 2.1.6 - 30 Mar 2022

- [v2+ only] The CodeQL Action now runs on Node.js v16. [#1000](https://github.com/github/codeql-action/pull/1000)
- Update default CodeQL bundle version to 2.8.4. [#990](https://github.com/github/codeql-action/pull/990)
- Fix a bug where an invalid `commit_oid` was being sent to code scanning when a custom checkout path was being used. [#956](https://github.com/github/codeql-action/pull/956)

## 1.1.5 - 15 Mar 2022

- Update default CodeQL bundle version to 2.8.3.
- The CodeQL runner is now deprecated and no longer being released. For more information, see [CodeQL runner deprecation](https://github.blog/changelog/2021-09-21-codeql-runner-deprecation/).
- Fix two bugs that cause action failures with GHES 3.3 or earlier. [#978](https://github.com/github/codeql-action/pull/978)
  - Fix `not a permitted key` invalid requests with GHES 3.1 or earlier
  - Fix `RUNNER_ARCH environment variable must be set` errors with GHES 3.3 or earlier

## 1.1.4 - 07 Mar 2022

- Update default CodeQL bundle version to 2.8.2. [#950](https://github.com/github/codeql-action/pull/950)
- Fix a bug where old results can be uploaded if the languages in a repository change when using a non-ephemeral self-hosted runner. [#955](https://github.com/github/codeql-action/pull/955)

## 1.1.3 - 23 Feb 2022

- Fix a bug where the CLR traces can continue tracing even after tracing should be stopped. [#938](https://github.com/github/codeql-action/pull/938)

## 1.1.2 - 17 Feb 2022

- Due to potential issues for GHES 3.1–3.3 customers who are using recent versions of the CodeQL Action via GHES Connect, the CodeQL Action now uses Node.js v12 rather than Node.js v16. [#937](https://github.com/github/codeql-action/pull/937)

## 1.1.1 - 17 Feb 2022

- The CodeQL CLI versions up to and including version 2.4.4 are not compatible with the CodeQL Action 1.1.1 and later. The Action will emit an error if it detects that it is being used by an incompatible version of the CLI. [#931](https://github.com/github/codeql-action/pull/931)
- Update default CodeQL bundle version to 2.8.1. [#925](https://github.com/github/codeql-action/pull/925)

## 1.1.0 - 11 Feb 2022

- The CodeQL Action now uses Node.js v16. [#909](https://github.com/github/codeql-action/pull/909)
- Beware that the CodeQL build tracer in this release (and in all earlier releases) is incompatible with Windows 11 and Windows Server 2022. This incompatibility affects database extraction for compiled languages: cpp, csharp, go, and java. As a result, analyzing these languages with the `windows-latest` or `windows-2022` Actions virtual environments is currently unsupported. If you use any of these languages, please use the `windows-2019` Actions virtual environment or otherwise avoid these specific Windows versions until a new release fixes this incompatibility.

## 1.0.32 - 07 Feb 2022

- Add `sarif-id` as an output for the `upload-sarif` and `analyze` actions. [#889](https://github.com/github/codeql-action/pull/889)
- Add `ref` and `sha` inputs to the `analyze` action, which override the defaults provided by the GitHub Action context. [#889](https://github.com/github/codeql-action/pull/889)
- Update default CodeQL bundle version to 2.8.0. [#911](https://github.com/github/codeql-action/pull/911)

## 1.0.31 - 31 Jan 2022

- Remove `experimental` message when using custom CodeQL packages. [#888](https://github.com/github/codeql-action/pull/888)
- Add a better warning message stating that experimental features will be disabled if the workflow has been triggered by a pull request from a fork or the `security-events: write` permission is not present. [#882](https://github.com/github/codeql-action/pull/882)

## 1.0.30 - 24 Jan 2022

- Display a better error message when encountering a workflow that runs the `codeql-action/init` action multiple times. [#876](https://github.com/github/codeql-action/pull/876)
- Update default CodeQL bundle version to 2.7.6. [#877](https://github.com/github/codeql-action/pull/877)

## 1.0.29 - 21 Jan 2022

- The feature to wait for SARIF processing to complete after upload has been disabled by default due to a bug in its interaction with pull requests from forks.

## 1.0.28 - 18 Jan 2022

- Update default CodeQL bundle version to 2.7.5. [#866](https://github.com/github/codeql-action/pull/866)
- Fix a bug where SARIF files were failing upload due to an invalid test for unique categories. [#872](https://github.com/github/codeql-action/pull/872)

## 1.0.27 - 11 Jan 2022

- The `analyze` and `upload-sarif` actions will now wait up to 2 minutes for processing to complete after they have uploaded the results so they can report any processing errors that occurred. This behavior can be disabled by setting the `wait-for-processing` action input to `"false"`. [#855](https://github.com/github/codeql-action/pull/855)

## 1.0.26 - 10 Dec 2021

- Update default CodeQL bundle version to 2.7.3. [#842](https://github.com/github/codeql-action/pull/842)

## 1.0.25 - 06 Dec 2021

No user facing changes.

## 1.0.24 - 23 Nov 2021

- Update default CodeQL bundle version to 2.7.2. [#827](https://github.com/github/codeql-action/pull/827)

## 1.0.23 - 16 Nov 2021

- The `upload-sarif` action now allows multiple uploads in a single job, as long as they have different categories. [#801](https://github.com/github/codeql-action/pull/801)
- Update default CodeQL bundle version to 2.7.1. [#816](https://github.com/github/codeql-action/pull/816)

## 1.0.22 - 04 Nov 2021

- The `init` step of the Action now supports `ram` and `threads` inputs to limit resource use of CodeQL extractors. These inputs also serve as defaults to the subsequent `analyze` step, which finalizes the database and executes queries. [#738](https://github.com/github/codeql-action/pull/738)
- When used with CodeQL 2.7.1 or above, the Action now includes custom query help in the analysis results uploaded to GitHub code scanning, if available. To add help text for a custom query, create a Markdown file next to the `.ql` file containing the query, using the same base name but the file extension `.md`. [#804](https://github.com/github/codeql-action/pull/804)

## 1.0.21 - 28 Oct 2021

- Update default CodeQL bundle version to 2.7.0. [#795](https://github.com/github/codeql-action/pull/795)

## 1.0.20 - 25 Oct 2021

No user facing changes.

## 1.0.19 - 18 Oct 2021

No user facing changes.

## 1.0.18 - 08 Oct 2021

- Fixed a bug where some builds were no longer being traced correctly. [#766](https://github.com/github/codeql-action/pull/766)

## 1.0.17 - 07 Oct 2021

- Update default CodeQL bundle version to 2.6.3. [#761](https://github.com/github/codeql-action/pull/761)

## 1.0.16 - 05 Oct 2021

No user facing changes.

## 1.0.15 - 22 Sep 2021

- Update default CodeQL bundle version to 2.6.2. [#746](https://github.com/github/codeql-action/pull/746)

## 1.0.14 - 09 Sep 2021

- Update default CodeQL bundle version to 2.6.1. [#733](https://github.com/github/codeql-action/pull/733)

## 1.0.13 - 06 Sep 2021

- Update default CodeQL bundle version to 2.6.0. [#712](https://github.com/github/codeql-action/pull/712)
- Update baseline lines of code counter for python. All multi-line strings are counted as code. [#714](https://github.com/github/codeql-action/pull/714)
- Remove old baseline LoC injection [#715](https://github.com/github/codeql-action/pull/715)

## 1.0.12 - 16 Aug 2021

- Update README to include a sample permissions block. [#689](https://github.com/github/codeql-action/pull/689)

## 1.0.11 - 09 Aug 2021

- Update default CodeQL bundle version to 2.5.9. [#687](https://github.com/github/codeql-action/pull/687)

## 1.0.10 - 03 Aug 2021

- Fix an issue where a summary of diagnostics information from CodeQL was not output to the logs of the `analyze` step of the Action. [#672](https://github.com/github/codeql-action/pull/672)

## 1.0.9 - 02 Aug 2021

No user facing changes.

## 1.0.8 - 26 Jul 2021

- Update default CodeQL bundle version to 2.5.8. [#631](https://github.com/github/codeql-action/pull/631)

## 1.0.7 - 21 Jul 2021

No user facing changes.

## 1.0.6 - 19 Jul 2021

- The `init` step of the Action now supports a `source-root` input as a path to the root source-code directory. By default, the path is relative to `$GITHUB_WORKSPACE`. [#607](https://github.com/github/codeql-action/pull/607)
- The `init` step will now try to install a few Python tools needed by this Action when running on a self-hosted runner. [#616](https://github.com/github/codeql-action/pull/616)

## 1.0.5 - 12 Jul 2021

- The `analyze` step of the Action now supports a `skip-queries` option to merely build the CodeQL database without analyzing. This functionality is not present in the runner. Additionally, the step will no longer fail if it encounters a finalized database, and will instead continue with query execution. [#602](https://github.com/github/codeql-action/pull/602)
- Update the warning message when the baseline lines of code count is unavailable. [#608](https://github.com/github/codeql-action/pull/608)

## 1.0.4 - 28 Jun 2021

- Fix `RUNNER_TEMP environment variable must be set` when using runner. [#594](https://github.com/github/codeql-action/pull/594)
- Fix counting of lines of code for C# projects. [#586](https://github.com/github/codeql-action/pull/586)

## 1.0.3 - 23 Jun 2021

No user facing changes.

## 1.0.2 - 17 Jun 2021

- Fix out of memory in hash computation. [#550](https://github.com/github/codeql-action/pull/550)
- Clean up logging during analyze results. [#557](https://github.com/github/codeql-action/pull/557)
- Add `--finalize-dataset` to `database finalize` call, freeing up some disk space after database creation. [#558](https://github.com/github/codeql-action/pull/558)

## 1.0.1 - 07 Jun 2021

- Pass the `--sarif-group-rules-by-pack` argument to CodeQL CLI invocations that generate SARIF. This means the SARIF rule object for each query will now be found underneath its corresponding query pack in `runs[].tool.extensions`. [#546](https://github.com/github/codeql-action/pull/546)
- Output the location of CodeQL databases created in the analyze step. [#543](https://github.com/github/codeql-action/pull/543)

## 1.0.0 - 31 May 2021

- Add this changelog file. [#507](https://github.com/github/codeql-action/pull/507)
- Improve grouping of analysis logs. Add a new log group containing a summary of metrics and diagnostics, if they were produced by CodeQL builtin queries. [#515](https://github.com/github/codeql-action/pull/515)
- Add metrics and diagnostics summaries from custom query suites to the analysis summary log group. [#532](https://github.com/github/codeql-action/pull/532)<|MERGE_RESOLUTION|>--- conflicted
+++ resolved
@@ -4,11 +4,8 @@
 
 ## [UNRELEASED]
 
-<<<<<<< HEAD
 - [v3+ only] The CodeQL Action now runs on Node.js v20. [#2006](https://github.com/github/codeql-action/pull/2006)
-=======
 - Update default CodeQL bundle version to 2.15.4. [#2016](https://github.com/github/codeql-action/pull/2016)
->>>>>>> fe23b5a3
 
 ## 2.22.9 - 07 Dec 2023
 
